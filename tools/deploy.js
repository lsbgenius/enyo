--- conflicted
+++ resolved
@@ -80,24 +80,11 @@
 
 function printUsage() {
 	// format generated using node-optimist...
-<<<<<<< HEAD
-	console.log('\n'
-		    + 'Usage: ' + node + ' ' + deploy + ' [-c][-e enyo_dir][-b build_dir][-o out_dir][-p package_js][-s source_dir]\n'
-		    + '\n'
-		    + 'Options:\n'
-		    + '  -v  verbose operation                     [boolean]  [default: ' + verbose + ']\n'
-		    + '  -b  alternate build directory             [default: "' + buildDir + '"]\n'
-		    + '  -c  do not run the LESS compiler          [boolean]  [default: ' + less + ']\n'
-		    + '  -e  location of the enyo framework        [default: "' + enyoDir + '"]\n'
-		    + '  -o  alternate output directory            [default: "' + outDir + '"]\n'
-		    + '  -p  location of the main package.js file  [default: "' + packageJs + '"]\n'
-		    + '  -s  source code root directory            [default: "' + sourceDir + '"]\n'
-		    + '\n');
-=======
 	console.log('\n' +
 		    'Usage: ' + node + ' ' + deploy + ' [-c][-e enyo_dir][-b build_dir][-o out_dir][-p package_js][-s source_dir]\n' +
 		    '\n' +
 		    'Options:\n' +
+		    '  -v  verbose operation                     [boolean]  [default: ' + verbose + ']\n' +
 		    '  -b  alternate build directory             [default: "' + buildDir + '"]\n' +
 		    '  -c  do not run the LESS compiler          [boolean]  [default: ' + less + ']\n' +
 		    '  -e  location of the enyo framework        [default: "' + enyoDir + '"]\n' +
@@ -105,7 +92,6 @@
 		    '  -p  location of the main package.js file  [default: "' + packageJs + '"]\n' +
 		    '  -s  source code root directory            [default: "' + sourceDir + '"]\n' +
 		    '\n');
->>>>>>> ef54a058
 }
 
 var opt = nopt(/*knownOpts*/ {
@@ -138,16 +124,6 @@
 buildDir = opt.build || buildDir;
 enyoDir = opt.enyo || enyoDir;
 outDir = opt.out || outDir;
-<<<<<<< HEAD
-packageJs = opt.packagejs
-	|| (opt.source ? path.join(opt.source, 'package.js') : undefined)
-	|| packageJs;
-sourceDir = opt.source
-	|| (opt.packagejs ? path.dirname(opt.packagejs) : undefined)
-	|| sourceDir;
-less = !(opt.less === false) && less;
-verbose = opt.verbose;
-=======
 packageJs = opt.packagejs ||
 	(opt.source ? path.join(opt.source, 'package.js') : undefined) ||
 	packageJs;
@@ -155,7 +131,7 @@
 	(opt.packagejs ? path.dirname(opt.packagejs) : undefined) ||
 	sourceDir;
 less = (opt.less !== false) && less;
->>>>>>> ef54a058
+verbose = opt.verbose;
 
 var minifier = path.resolve(enyoDir, 'tools', 'minifier', 'minify.js');
 if (verbose) console.log("Using: build_dir=" + buildDir);
