enyo.kind({
	name: "ControlTest",
	kind: enyo.TestSuite,
	noDefer: true,
	testAddingComponents: function() {
		var K = enyo.kind({
			kind: enyo.Control,
			components: [
				{ name: "a" },
				{ name: "b" },
				{ name: "c" }
			]
		});

		// create new div, attach to start of body, delete at end
		// needed because we need live DOM with getElementById working
		var div = document.createElement("div");
		document.body.appendChild(div);

		var k = new K();
		k.renderInto(div);

		var kn = div.firstChild;
		try {
			// basic tests of rendered nodes
			if (k.hasNode() !== kn) {
				throw("control node doesn't match rendering");
			}
			if (kn.firstChild !== k.$.a.hasNode()) {
				throw("a child not first node");
			}
			if (kn.lastChild !== k.$.c.hasNode()) {
				throw("c child not last node");
			}
			// test deleting c
			k.$.c.destroy();
			if (kn.lastChild !== k.$.b.hasNode()) {
				throw("b child not last node after deletion");
			}
			// add new node to end
			var cc = k.createComponent({});
			cc.render();
			if (kn.lastChild !== cc.hasNode()) {
				throw("added a child to end, not last node");
			}
			// add new node before a (should be at start)
			var aa = k.createComponent({}, {addBefore: k.$.a});
			aa.render();
			if (kn.firstChild !== aa.hasNode()) {
				throw("added a child using node reference, not first node");
			}
			// add another node to start using addBefore: null
			var aaa = k.createComponent({}, {addBefore: null});
			aaa.render();
			if (kn.firstChild !== aaa.hasNode()) {
				throw("added a child not first node");
			}
		} finally {
			// clean up after our test
			k.destroy();
			document.body.removeChild(div);
		}
		this.finish();
	},
	testGetBounds: function() {
		var K = enyo.kind({
			style: "position: absolute; top: 10px; height: 30px; left: 15px; width: 35px;"
		});
		// create new div, attach to start of body, delete at end
		// needed because we need live DOM with getElementById working
		var div = document.createElement("div");
		document.body.appendChild(div);

		var k = new K();
		var b;
		b = k.getBounds();
		if (b.top !== undefined || b.left !== undefined || b.height !== undefined || b.width !== undefined) {
			throw("bad bounds, expected all undefined, got " + JSON.stringify(b));
		}
		k.renderInto(div);
		try {
			b = k.getBounds();
			if (b.top !== 10 || b.left !== 15 || b.height !== 30 || b.width !== 35) {
				throw("bad bounds, expected {top: 10, left: 15, height: 30, width: 35}, got " + JSON.stringify(b));
			}
		} finally {
			// clean up after our test
			k.destroy();
			document.body.removeChild(div);
		}
		this.finish();
	},
	testStyles: function() {
		var div = document.createElement("div");
		document.body.appendChild(div);
		var K = enyo.kind({
			style: "background-color: red; height: 100px"
		});
		var K2 = enyo.kind({
			kind: K,
			style: "background-color: green; width: 150px;"
		});
		var e = new K2({style: "height: 150px; color: blue"});
		e.renderInto(div);
		try {
<<<<<<< HEAD
			// note: there's no text-color CSS property, so we won't get it out of cssText
			if (enyo.trim(e.hasNode().style.cssText) !== "background-color: green; height: 150px; width: 150px; color: blue;") {
				throw("bad cssText property");
=======
			var n = e.hasNode();
			if (n.style.backgroundColor !== "green" ||
				n.style.color !== "blue" ||
				n.style.height !== "150px" ||
				n.style.width !== "150px") {
				throw("styles not set properly after creation");
>>>>>>> 23704ed2
			}
			e.applyStyle("background-color", "white");
			if (n.style.backgroundColor !== "white" ||
				n.style.color !== "blue" ||
				n.style.height !== "150px" ||
				n.style.width !== "150px") {
				throw("styles not set properly after applyStyle");
			}
			e.setStyle("height: 200px;");
			if (n.style.backgroundColor !== "green" ||
				n.style.color !== "blue" ||
				n.style.height !== "200px" ||
				n.style.width !== "150px") {
				throw("styles not set properly after setStyle");
			}
		} finally {
			e.destroy();
			document.body.removeChild(div);
		}
		this.finish();
	}
});<|MERGE_RESOLUTION|>--- conflicted
+++ resolved
@@ -103,18 +103,12 @@
 		var e = new K2({style: "height: 150px; color: blue"});
 		e.renderInto(div);
 		try {
-<<<<<<< HEAD
-			// note: there's no text-color CSS property, so we won't get it out of cssText
-			if (enyo.trim(e.hasNode().style.cssText) !== "background-color: green; height: 150px; width: 150px; color: blue;") {
-				throw("bad cssText property");
-=======
 			var n = e.hasNode();
 			if (n.style.backgroundColor !== "green" ||
 				n.style.color !== "blue" ||
 				n.style.height !== "150px" ||
 				n.style.width !== "150px") {
 				throw("styles not set properly after creation");
->>>>>>> 23704ed2
 			}
 			e.applyStyle("background-color", "white");
 			if (n.style.backgroundColor !== "white" ||
