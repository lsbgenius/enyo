require('enyo');

/**
* Contains the declaration for the {@link enyo.Object} kind.
* @module enyo/CoreObject
*/

var
	kind = require('./kind'),
	logger = require('./logger'),
	utils = require('./utils');

var
	MixinSupport = require('./MixinSupport'),
	ObserverSupport = require('./ObserverSupport'),
	BindingSupport = require('./BindingSupport');

<<<<<<< HEAD
// ComputedSupport is applied to all kinds at creation time but must be require()'d somewhere to be
// included in builds. This is that somewhere.
require('./ComputedSupport');
=======
var
	CoreObject;
>>>>>>> 39b7a72a
	
/**
* Used by all [objects]{@link enyo.Object} and [subkinds]{@glossary subkind} when using the
* {@link enyo.Object#log}, {@link enyo.Object#warn} and {@link enyo.Object#error} methods.
*
* @private
*/
function log (method, args) {
	if (logger.shouldLog(method)) {
		try {
			throw new Error();
		} catch(err) {
			logger._log(method, [args.callee.caller.displayName + ': ']
				.concat(utils.cloneArray(args)));
			logger.log(err.stack);
		}
	}
}

/**
* {@link enyo.Object} lies at the heart of the Enyo framework's implementations of property
* publishing, computed properties (via the [ComputedSupport]{@link module:enyo/ComputedSupport}
* {@glossary mixin}), and data binding (via the {@link enyo.BindingSupport} mixin and
* {@link enyo.Binding} object). It also provides several utility [functions]{@glossary Function}
* for its [subkinds]{@glossary subkind}.
*
* @namespace enyo
* @class enyo.Object
* @mixes enyo.MixinSupport
* @mixes enyo.ObserverSupport
* @mixes enyo.BindingSupport
* @definedby module:enyo/CoreObject
* @public
*/
var CoreObject = module.exports = kind(
	/** @lends enyo.Object.prototype */ {

	/**
	* @private
	*/
	name: 'enyo.Object',

	/**
	* @private
	*/
	kind: null,

	/**
	* @private
	*/


	/**
	* Will be `true` if the [destroy()]{@link enyo.Object#destroy} method has been called;
	* otherwise, `false`.
	*
	* @readonly
	* @type {Boolean}
	* @default false
	* @public
	*/
	destroyed: false,

	/**
	* @private
	*/
	mixins: [MixinSupport, ObserverSupport, BindingSupport],

	/**
	* @private
	*/
	constructor: function (props) {
		this.importProps(props);
	},

	/**
	* Imports the values from the given [object]{@glossary Object}. Automatically called
	* from the [constructor]{@link enyo.Object#constructor}.
	*
	* @param {Object} props - If provided, the [object]{@glossary Object} from which to
	*	retrieve [keys/values]{@glossary Object.keys} to mix in.
	* @returns {this} The callee for chaining.
	* @public
	*/
	importProps: function (props) {
		var key;

		if (props) {
			kind.concatHandler(this, props, true);
			// if props is a default hash this is significantly faster than
			// requiring the hasOwnProperty check every time
			if (!props.kindName) {
				for (key in props) {
					kind.concatenated.indexOf(key) === -1 && (this[key] = props[key]);
				}
			} else {
				for (key in props) {
					if (kind.concatenated.indexOf(key) === -1 && props.hasOwnProperty(key)) {
						this[key] = props[key];
					}
				}
			}
		}
		
		return this;
	},
	
	/**
	* Calls the [destroy()]{@link enyo.Object#destroy} method for the named {@link enyo.Object} 
	* property.
	*
	* @param {String} name - The name of the property to destroy, if possible.
	* @returns {this} The callee for chaining.
	* @public
	*/
	destroyObject: function (name) {
		if (this[name] && this[name].destroy) {
			this[name].destroy();
		}
		this[name] = null;
		
		return this;
	},
	
	/**
	* Sends a log message to the [console]{@glossary console}, prepended with the name
	* of the {@glossary kind} and method from which `log()` was invoked. Multiple
	* {@glossary arguments} are coerced to {@glossary String} and
	* [joined with spaces]{@glossary Array.join}.
	*
	* ```javascript
	* enyo.kind({
	*	name: 'MyObject',
	*	kind: 'enyo.Object',
	*	hello: function() {
	*		this.log('says', 'hi');
	*		// shows in the console: MyObject.hello: says hi
	*	}
	* });
	* ```
	* @public
	*/
	log: function () {
		var acc = arguments.callee.caller,
			nom = ((acc ? acc.displayName : '') || '(instance method)') + ':',
			args = Array.prototype.slice.call(arguments);
		args.unshift(nom);
		logger.log('log', args);
	},
	
	/**
	* Same as [log()]{@link enyo.Object#log}, except that it uses the 
	* console's [warn()]{@glossary console.warn} method (if it exists).
	*
	* @public
	*/
	warn: function () {
		log('warn', arguments);
	},
	
	/**
	* Same as [log()]{@link enyo.Object#log}, except that it uses the 
	* console's [error()]{@glossary console.error} method (if it exists).
	*
	* @public
	*/
	error: function () {
		log('error', arguments);
	},

	/**
	* Retrieves the value for the given path. The value may be retrieved as long as the given 
	* path is resolvable relative to the given {@link enyo.Object}. See
	* [enyo.getPath()]{@link enyo.getPath} for complete details.
	*
	* This method is backwards-compatible and will automatically call any existing getter
	* method that uses the "getProperty" naming convention. (Moving forward, however, Enyo code
	* should use [computed properties]{@link enyo.ComputedSupport} instead of relying on the 
	* getter naming convention.)
	*
	* @param {String} path - The path from which to retrieve a value.
	* @returns {*} The value for the given path or [undefined]{@glossary undefined} if 
	*	the path could not be completely resolved.
	* @public
	*/
	get: function () {
		return utils.getPath.apply(this, arguments);
	},
	
	/**
	* Updates the value for the given path. The value may be set as long as the
	* given path is resolvable relative to the given {@link enyo.Object}. See
	* [enyo.setPath()]{@link enyo.setPath} for complete details.
	*
	* @param {String} path - The path for which to set the given value.
	* @param {*} value - The value to set.
	* @param {Object} [opts] - An options hash.
	* @returns {this} The callee for chaining.
	* @public
	*/
	set: function () {
		return utils.setPath.apply(this, arguments);
	},

	/**
	* Binds a [callback]{@glossary callback} to this [object]{@link enyo.Object}.
	* If the object has been destroyed, the bound method will be aborted cleanly,
	* with no value returned.
	*
	* This method should generally be used instead of {@link enyo.bind} for running
	* code in the context of an instance of {@link enyo.Object} or one of its
	* [subkinds]{@glossary subkind}.
	*
	* @alias enyo.bindSafely
	* @public
	*/
	bindSafely: function () {
		var args = Array.prototype.slice.call(arguments);
		args.unshift(this);
		return utils.bindSafely.apply(null, args);
	},
	
	/**
	* An abstract method (primarily) that sets the [destroyed]{@link enyo.Object#destroyed} 
	* property to `true`.
	*
	* @returns {this} The callee for chaining.
	* @public
	*/
	destroy: function () {
		
		// Since JS objects are never truly destroyed (GC'd) until all references are
		// gone, we might have some delayed action on this object that needs access
		// to this flag.
		// Using this.set to make the property observable
		return this.set('destroyed', true);
	}
});

/**
* @private
*/
CoreObject.concat = function (ctor, props) {
	var pubs = props.published,
		cpy,
		prop;
		
	if (pubs) {
		cpy = ctor.prototype || ctor;
		for (prop in pubs) {
			// need to make sure that even though a property is 'published'
			// it does not overwrite any computed properties
			if (props[prop] && typeof props[prop] == 'function') continue;
			addGetterSetter(prop, pubs[prop], cpy);
		}
	}
};

/**
* This method creates a getter/setter for a published property of an {@link enyo.Object}, but is
* deprecated. It is maintained for purposes of backwards compatibility. The preferred method is 
* to mark public and protected (private) methods and properties using documentation or other 
* means and rely on the [get]{@link enyo.Object#get} and [set]{@link enyo.Object#set} methods of
* {@link enyo.Object} instances.
*
* @private
*/
function addGetterSetter (prop, value, proto) {
	
	// so we don't need to re-execute this over and over and over...
	var cap = utils.cap(prop),
		getName = 'get' + cap,
		setName = 'set' + cap,
		getters = proto._getters || (proto._getters = {}),
		setters = proto._setters || (proto._setters = {}),
		fn;
	
	// we assign the default value from the published block to the prototype
	// so it will be initialized properly
	proto[prop] = value;
	
	// check for a supplied getter and if there isn't one we create one otherwise
	// we mark the supplied getter in the tracking object so the global getPath will
	// know about it
	if (!(fn = proto[getName]) || typeof fn != 'function') {
		fn = proto[getName] = function () {
			return utils.getPath.fast.call(this, prop);
		};
		
		// and we mark it as generated
		fn.generated = true;
	} else if (fn && typeof fn == 'function' && !fn.generated) getters[prop] = getName;
	
	// we need to do the same thing for the setters
	if (!(fn = proto[setName]) || typeof fn != 'function') {
		fn = proto[setName] = function (val) {
			return utils.setPath.fast.call(this, prop, val);
		};
		
		// and we mark it as generated
		fn.generated = true;
	} else if (fn && typeof fn == 'function' && !fn.generated) setters[prop] = setName;
}<|MERGE_RESOLUTION|>--- conflicted
+++ resolved
@@ -15,15 +15,10 @@
 	ObserverSupport = require('./ObserverSupport'),
 	BindingSupport = require('./BindingSupport');
 
-<<<<<<< HEAD
 // ComputedSupport is applied to all kinds at creation time but must be require()'d somewhere to be
 // included in builds. This is that somewhere.
 require('./ComputedSupport');
-=======
-var
-	CoreObject;
->>>>>>> 39b7a72a
-	
+
 /**
 * Used by all [objects]{@link enyo.Object} and [subkinds]{@glossary subkind} when using the
 * {@link enyo.Object#log}, {@link enyo.Object#warn} and {@link enyo.Object#error} methods.
