--- conflicted
+++ resolved
@@ -101,12 +101,8 @@
 * be mapped to an object, if possible.
 *
 * Note that, currently, only letters and numbers are supported in dynamic routes.
-<<<<<<< HEAD
 * 
 * @namespace enyo
-=======
-*
->>>>>>> 1e1483b7
 * @class enyo.Router
 * @extends enyo.Controller
 * @definedby module:enyo/Router
