--- conflicted
+++ resolved
@@ -26,11 +26,7 @@
 		* Creates an {@glossary event} of type `type` and returns it.
 		* `evt` should be an event [object]{@glossary Object}.
 		*
-<<<<<<< HEAD
 		* @param {String} type - The type of {@glossary event} to make.
-=======
-		* @param {String} type - The type of [event]{@glossary event} to make.
->>>>>>> 9c1d3dcb
 		* @param {(Event|Object)} evt - The event you'd like to clone or an object that looks like it.
 		* @returns {Object} The new event [object]{@glossary Object}.
 		* @public
@@ -83,15 +79,7 @@
 		* Handles "down" [events]{@glossary event}, including `mousedown` and `keydown`. This is
 		* responsible for the press-and-hold key repeater.
 		*
-<<<<<<< HEAD
-<<<<<<< HEAD
-		* @param {Event} evt The standard {@glossary event} [object]{glossary Object}.
-=======
-		* @param {Event} evt - The standard [event]{@glossary event} [object]{glossary Object}.
->>>>>>> ENYO-43: Re-review Enyo docs
-=======
-		* @param {Event} evt - The standard [event]{@glossary event} [object]{glossary Object}.
->>>>>>> 9c1d3dcb
+		* @param {Event} evt - The standard {@glossary event} [object]{glossary Object}.
 		* @public
 		*/
 		down: function(evt) {
@@ -115,15 +103,7 @@
 		/**
 		* Handles `mousemove` [events]{@glossary event}.
 		*
-<<<<<<< HEAD
-<<<<<<< HEAD
-		* @param {Event} evt The standard {@glossary event} [object]{glossary Object}.
-=======
-		* @param {Event} evt - The standard [event]{@glossary event} [object]{glossary Object}.
->>>>>>> ENYO-43: Re-review Enyo docs
-=======
-		* @param {Event} evt - The standard [event]{@glossary event} [object]{glossary Object}.
->>>>>>> 9c1d3dcb
+		* @param {Event} evt - The standard {@glossary event} [object]{glossary Object}.
 		* @public
 		*/
 		move: function(evt) {
@@ -142,15 +122,7 @@
 		/**
 		* Handles "up" [events]{@glossary event}, including `mouseup` and `keyup`.
 		*
-<<<<<<< HEAD
-<<<<<<< HEAD
-		* @param {Event} evt The standard {@glossary event} [object]{glossary Object}.
-=======
-		* @param {Event} evt - The standard [event]{@glossary event} [object]{glossary Object}.
->>>>>>> ENYO-43: Re-review Enyo docs
-=======
-		* @param {Event} evt - The standard [event]{@glossary event} [object]{glossary Object}.
->>>>>>> 9c1d3dcb
+		* @param {Event} evt - The standard {@glossary event} [object]{glossary Object}.
 		* @public
 		*/
 		up: function(evt) {
@@ -169,15 +141,7 @@
 		/**
 		* Handles `mouseover` [events]{@glossary event}.
 		*
-<<<<<<< HEAD
-<<<<<<< HEAD
-		* @param {Event} evt The standard {@glossary event} [object]{glossary Object}.
-=======
-		* @param {Event} evt - The standard [event]{@glossary event} [object]{glossary Object}.
->>>>>>> ENYO-43: Re-review Enyo docs
-=======
-		* @param {Event} evt - The standard [event]{@glossary event} [object]{glossary Object}.
->>>>>>> 9c1d3dcb
+		* @param {Event} evt - The standard {@glossary event} [object]{glossary Object}.
 		* @public
 		*/
 		over: function(evt) {
@@ -188,15 +152,7 @@
 		/**
 		* Handles `mouseout` [events]{@glossary event}.
 		*
-<<<<<<< HEAD
-<<<<<<< HEAD
-		* @param {Event} evt The standard {@glossary event} [object]{glossary Object}.
-=======
-		* @param {Event} evt - The standard [event]{@glossary event} [object]{glossary Object}.
->>>>>>> ENYO-43: Re-review Enyo docs
-=======
-		* @param {Event} evt - The standard [event]{@glossary event} [object]{glossary Object}.
->>>>>>> 9c1d3dcb
+		* @param {Event} evt - The standard {@glossary event} [object]{glossary Object}.
 		* @public
 		*/
 		out: function(evt) {
@@ -207,15 +163,7 @@
 		/**
 		* Generates `tap` [events]{@glossary event}.
 		*
-<<<<<<< HEAD
-<<<<<<< HEAD
-		* @param {Event} evt The standard {@glossary event} [object]{glossary Object}.
-=======
-		* @param {Event} evt - The standard [event]{@glossary event} [object]{glossary Object}.
->>>>>>> ENYO-43: Re-review Enyo docs
-=======
-		* @param {Event} evt - The standard [event]{@glossary event} [object]{glossary Object}.
->>>>>>> 9c1d3dcb
+		* @param {Event} evt - The standard {@glossary event} [object]{glossary Object}.
 		* @public
 		*/
 		sendTap: function(evt) {
