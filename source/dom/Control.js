--- conflicted
+++ resolved
@@ -645,7 +645,6 @@
 		}
 		this.domStylesChanged();
 	},
-<<<<<<< HEAD
 	/**
 		Returns an object describing the absolute position on the screen, relative to the top
 		left point on the screen.  This function takes into account account absolute/relative 
@@ -662,31 +661,6 @@
 		var n = this.node || this.hasNode();
 		var b = enyo.dom.getAbsoluteBounds(n);
 		return b || {left: undefined, top: undefined, width: undefined, height: undefined, bottom: undefined, right: undefined};
-=======
-	getAbsoluteBounds: function() {
-		var l = 0,
-			t = 0,
-			n = this.hasNode(),
-			w = n ? n.offsetWidth : 0,
-			h = n ? n.offsetHeight : 0,
-			p = null;
-
-		while(n) {
-			p = (n.offsetParent === document.body) ? document.documentElement : n.offsetParent;
-			l += n.offsetLeft - (p ? p.scrollLeft : 0);
-			t += n.offsetTop  - (p ? p.scrollTop	: 0);
-			n = p;
-		}
-
-		return {
-			top		: t,
-			left	: l,
-			bottom	: document.documentElement.offsetHeight - t - h,
-			right   : document.documentElement.offsetWidth  - l - w,
-			height	: h,
-			width	: w
-		};
->>>>>>> 2ed1f6ef
 	},
 	/**
 		Retrieve any _style_ currently applied to a given _control_ exactly as it is parsed by
