--- conflicted
+++ resolved
@@ -10,21 +10,9 @@
 
 	/**
 	* @callback enyo.Component~EventHandler
-<<<<<<< HEAD
-<<<<<<< HEAD
-	* @param {enyo.Component} sender The [component]{@link enyo.Component} that most recently
+	* @param {enyo.Component} sender - The [component]{@link enyo.Component} that most recently
 	*	propagated the {@glossary event}.
-	* @param {Object} event An [object]{@glossary Object} containing 
-=======
-	* @param {enyo.Component} sender - The [component]{@link enyo.Component} that most recently
-	*	propagated the [event]{@glossary event}.
-	* @param {Object} event - An [object]{@glossary Object} containing
->>>>>>> ENYO-43: Re-review Enyo docs
-=======
-	* @param {enyo.Component} sender - The [component]{@link enyo.Component} that most recently
-	*	propagated the [event]{@glossary event}.
-	* @param {Object} event - An [object]{@glossary Object} containing
->>>>>>> 9c1d3dcb
+	* @param {Object} event - An [object]{@glossary Object} containing 
 	*	event information.
 	* @returns {Boolean} A value indicating whether the event has been
 	*	handled or not. If `true`, then bubbling is stopped.
@@ -608,22 +596,11 @@
 		* A handler for an event may be specified. See {@link enyo.Component~EventHandler}
 		* for complete details.
 		* 
-<<<<<<< HEAD
-<<<<<<< HEAD
-		* @param {String} nom The name of the {@glossary event} to bubble.
-		* @param {Object} [event] The event [object]{@glossary Object} to be passed along
+		* @param {String} nom - The name of the {@glossary event} to bubble.
+		* @param {Object} [event] - The event [object]{@glossary Object} to be passed along
 		* while bubbling.
-		* @param {enyo.Component} [sender=this] The {@link enyo.Component} responsible for
+		* @param {enyo.Component} [sender=this] - The {@link enyo.Component} responsible for
 		*	bubbling the event.
-=======
-=======
->>>>>>> 9c1d3dcb
-		* @param {String} nom - The name of the [event]{@glossary event} to bubble.
-		* @param {Object} [event] - The [event]{@glossary event} [object]{@glossary Object}
-		*	to be passed along while bubbling.
-		* @param {enyo.Component} [sender=this] - The {@link enyo.Component} responsible for
-		*	bubbling the [event]{@glossary event}.
->>>>>>> ENYO-43: Re-review Enyo docs
 		* @returns {Boolean} `false` if unhandled or uninterrupted; otherwise, `true`.
 		* @public
 		*/
@@ -646,17 +623,8 @@
 		* A handler for an event may be specified. See {@link enyo.Component~EventHandler}
 		* for complete details.
 		* 
-<<<<<<< HEAD
-<<<<<<< HEAD
-		* @param {String} nom The name of the {@glossary event}.
-		* @param {Object} [event] The event properties to pass along while bubbling.
-=======
-=======
->>>>>>> 9c1d3dcb
-		* @param {String} nom - The name of the [event]{@glossary event}.
-		* @param {Object} [event] - The [event]{@glossary event} properties to pass along while
-		*	bubbling.
->>>>>>> ENYO-43: Re-review Enyo docs
+		* @param {String} nom - The name of the {@glossary event}.
+		* @param {Object} [event] - The event properties to pass along while bubbling.
 		* @returns {Boolean} `false` if unhandled or uninterrupted; otherwise, `true`.
 		* @public
 		*/
@@ -793,22 +761,9 @@
 		* If you need to handle these types of events differently, you may also need to
 		* override [dispatchEvent()]{@link enyo.Component#dispatchEvent}.
 		* 
-<<<<<<< HEAD
-<<<<<<< HEAD
-		* @param {String} nom The method name to dispatch the {@glossary event}.
-		* @param {Object} [event] The event [object]{@glossary Object} to pass along.
-		* @param {enyo.Component} [sender=this] The originator of the event.
-=======
-=======
->>>>>>> 9c1d3dcb
-		* @param {String} nom - The method name to dispatch the [event]{@glossary event}.
-		* @param {Object} [event] - The [event]{@glossary event} [object]{@glossary Object}
-		*	to pass along.
-		* @param {enyo.Component} [sender=this] - The originator of the [event]{@glossary event}.
-<<<<<<< HEAD
->>>>>>> ENYO-43: Re-review Enyo docs
-=======
->>>>>>> 9c1d3dcb
+		* @param {String} nom - The method name to dispatch the {@glossary event}.
+		* @param {Object} [event] - The event [object]{@glossary Object} to pass along.
+		* @param {enyo.Component} [sender=this] - The originator of the event.
 		* @public
 		*/
 		dispatch: function (nom, event, sender) {
@@ -831,21 +786,9 @@
 		* @example
 		* myControl.triggerHandler('ontap');
 		* 
-<<<<<<< HEAD
-<<<<<<< HEAD
-		* @param {String} nom The name of the {@glossary event} to trigger.
-		* @param {Object} [event] The event object to pass along.
-		* @param {enyo.Component} [sender=this] The originator of the event.
-=======
-		* @param {String} nom - The name of the [event]{@glossary event} to trigger.
-		* @param {Object} [event] - The [event]{@glossary event} object to pass along.
-		* @param {enyo.Component} [sender=this] - The originator of the [event]{@glossary event}.
->>>>>>> ENYO-43: Re-review Enyo docs
-=======
-		* @param {String} nom - The name of the [event]{@glossary event} to trigger.
-		* @param {Object} [event] - The [event]{@glossary event} object to pass along.
-		* @param {enyo.Component} [sender=this] - The originator of the [event]{@glossary event}.
->>>>>>> 9c1d3dcb
+		* @param {String} nom - The name of the {@glossary event} to trigger.
+		* @param {Object} [event] - The event object to pass along.
+		* @param {enyo.Component} [sender=this] - The originator of the event.
 		* @returns {Boolean} `false` if unhandled or uninterrupted, `true` otherwise.
 		* @public
 		*/
@@ -859,16 +802,9 @@
 		* by returning a truthy value from the {@glossary event}
 		* [handler]{@link enyo.Component~EventHandler}.
 		* 
-<<<<<<< HEAD
 		* @param {String} nom - The name of the {@glossary event} to waterfall.
 		* @param {Object} [event] - The event [object]{@glossary Object} to pass along.
 		* @param {enyo.Component} [sender=this] - The originator of the event.
-=======
-		* @param {String} nom - The name of the [event]{@glossary event} to waterfall.
-		* @param {Object} [event] - The [event]{@glossary event} [object]{@glossary Object}
-		*	to pass along.
-		* @param {enyo.Component} [sender=this] - The originator of the [event]{@glossary event}.
->>>>>>> 9c1d3dcb
 		* @returns {this} The callee for chaining.
 		* @public
 		*/
@@ -893,16 +829,9 @@
 		* owned by a receiving [object]{@glossary Object} by returning a truthy value from the 
 		* {@glossary event} [handler]{@link enyo.Component~EventHandler}.
 		* 
-<<<<<<< HEAD
-		* @param {String} nom The name of the {@glossary event}.
+		* @param {String} nom - The name of the {@glossary event}.
 		* @param {Object} [event] - The event [object]{@glossary Object} to pass along.
 		* @param {enyo.Component} [sender=this] - The event originator.
-=======
-		* @param {String} nom - The name of the [event]{@glossary event}.
-		* @param {Object} [event] - The [event]{@glossary event} [object]{@glossary Object}
-		*	to pass along.
-		* @param {enyo.Component} [sender=this] - The [event]{@glossary event} originator.
->>>>>>> 9c1d3dcb
 		* @returns {this} The callee for chaining.
 		* @public
 		*/
