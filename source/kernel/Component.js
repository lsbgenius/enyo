--- conflicted
+++ resolved
@@ -630,7 +630,6 @@
 	if (props.events) {
 		enyo.Component.publishEvents(proto, props);
 	}
-<<<<<<< HEAD
 };
 
 enyo.Component.overrideComponents = function(components, overrides) {
@@ -646,9 +645,6 @@
 	}
 };
 
-=======
-});
->>>>>>> d0c6d585
 enyo.Component.publishEvents = function(ctor, props) {
 	var es = props.events;
 	if (es) {
