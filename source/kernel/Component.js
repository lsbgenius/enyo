--- conflicted
+++ resolved
@@ -78,11 +78,8 @@
 	},
 	defaultKind: "Component",
 	handlers: {},
-<<<<<<< HEAD
     mixins: ["enyo.ApplicationSupport"],
-=======
 	__jobs: {},
->>>>>>> fb619af0
 	toString: function() {
 		return this.kindName;
 	},
@@ -137,15 +134,12 @@
 	destroy: function() {
 		this.destroyComponents();
 		this.setOwner(null);
-<<<<<<< HEAD
 		this.inherited(arguments);
-=======
 		this.stopAllJobs();
 		// JS objects are never truly destroyed (GC'd) until all references are gone,
 		// we might have some delayed action on this object that needs to have access
 		// to this flag.
 		this.destroyed = true;
->>>>>>> fb619af0
 	},
 	/**
 		Destroys all owned components.
@@ -484,7 +478,6 @@
 			this.$[n].waterfall(inMessageName, inMessage, inSender);
 		}
 	},
-<<<<<<< HEAD
     //*@protected
     _silenced: false,
     //*@protected
@@ -513,8 +506,7 @@
         if (0 === this._silence_count) {
             this._silenced = false;
         }
-    }
-=======
+    },
 	/**
 		Create a new job tied to this instance of the component. If the component is
 		destroyed, any jobs associated it will also be stopped.  If you start a job
@@ -543,7 +535,6 @@
 			delete this.__jobs[inJobName];
 		}
 	}
->>>>>>> fb619af0
 });
 
 //* @protected
