--- conflicted
+++ resolved
@@ -497,8 +497,16 @@
 		/**
 		* @private
 		*/
-		getBubbleTarget: function () {
-			return this.bubbleTarget || this.parent || this.owner;
+		getBubbleTarget: function (nom, event) {
+			if (event.delegate) return this.owner;
+			else {
+				return (
+					this.bubbleTarget
+					|| (this.cachedBubble && this.cachedBubbleTarget[nom])
+					|| this.parent
+					|| this.owner
+				);
+			}
 		}
 	});
 
@@ -546,55 +554,6 @@
 				enyo.Signals.send(nom, event);
 			}
 		}
-<<<<<<< HEAD
-	},
-	getBubbleTarget: function(inEventName, inEvent) {
-		return (inEvent.delegate) ? this.owner : this.bubbleTarget ||  this.cachedBubble && this.cachedBubbleTarget[inEventName] || this.parent || this.owner;
-	}
-});
-
-enyo.createFromKind = function(inKind, inParam) {
-	var Ctor = inKind && enyo.constructorForKind(inKind);
-	if (Ctor) {
-		return new Ctor(inParam);
-	}
-};
-
-//
-// Default owner for ownerless UiComponents to allow notifying such UiComponents
-// of important system events like window resize.
-//
-// NOTE: Ownerless UiComponents will not be garbage collected unless explicitly
-// destroyed, as they will be referenced by _enyo.master_.
-//
-enyo.master = new enyo.Component({
-	name: "master",
-	notInstanceOwner: true,
-	eventFlags: {showingOnly: true}, // don't waterfall these events into hidden controls
-	getId: function() {
-		return '';
-	},
-	isDescendantOf: enyo.nop,
-	bubble: function(inEventName, inEvent) {
-		//enyo.log("master event: " + inEventName);
-		if (inEventName == "onresize") {
-			// Resize is special; waterfall this message.
-			// This works because master is a Component, so it waterfalls
-			// to its owned Components (i.e., master has no children).
-			enyo.master.waterfallDown("onresize", this.eventFlags);
-			enyo.master.waterfallDown("onpostresize", this.eventFlags);
-
-			// If the window is resized, we'll want to update the scale factor.
-			enyo.dom.updateScaleFactor();
-		} else {
-			// All other top-level events are sent only to interested Signal
-			// receivers.
-			enyo.Signals.send(inEventName, inEvent);
-		}
-	}
-});
-=======
 	});
 
-})(enyo, this);
->>>>>>> 25358760
+})(enyo, this);