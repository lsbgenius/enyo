--- conflicted
+++ resolved
@@ -147,19 +147,13 @@
 			part = path.substring(0, idx);
 			path = path.slice(idx+1);
 
-<<<<<<< HEAD
-			if (cur[part] && typeof cur[part] in {"object":"","function":""}) {
-				if (cur[part]._isObject) {
-					return cur[part].get(path);
-=======
 			var root = cur[part];
 			if (isDeferredConstructor(root)) {
 				root = enyo.checkConstructor(root);
 			}
 			if (root && typeof root in {"object":"","function":""}) {
-				if (root._is_object) {
+				if (root._isObject) {
 					return root.get(path);
->>>>>>> 87bb6528
 				} else {
 					val = enyo.getPath.call(root, {path: path, recursing: true});
 				}
