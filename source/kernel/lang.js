(function(){
	//* @protected
	enyo.global = this;

    //*@protected
    /**
        Used internally by the enyo.uid method to be able to produce
        a runtime unique identifier.
    */
    var uidCounter = 0;
    
    //*@protected
    /**
        Used internally for benchmarking or for internal time comparison
        without the overhead of the Date object's _now_ method.
    */
    enyo.ready(function () {
        var perf = window.performance = window.performance || {};
        perf.now = perf.now || perf.mozNow || perf.msNow || perf.oNow || perf.webkitNow || enyo.now;
        // now allow this to be accessed via the enyo namespace
        enyo.bench = function () {return perf.now()};
    });
    
    //*@public
    /**
        Simple test condition to determine if a target is undefined.
    */
    var exists = enyo.exists = function (target) {
        return !(undefined === target);
    };
    
    //*@public
    /**
        An IE8 safe fallback for the default _lastIndexOf_ method.
        Takes an array or string as the haystack and a string as the
        needle.
    */
    var lastIndexOf = enyo.lastIndexOf = function (needle, haystack, index) {
        if (haystack.lastIndexOf) return haystack.lastIndexOf(needle, index || haystack.length);
        // in IE8 there is no lastIndexOf for arrays or strings but we
        // treat them slightly differently, this is written for minimal-
        // code as a slight tradeoff in performance but should rarely be
        // hit as it is
        var string = ("string" === typeof haystack);
        var rev = (string? haystack.split(""): haystack).reverse();
        var cap = rev.length-1;
        var len = haystack.length;
        var idx;
        // if it is a string we need to make it a string again for
        // the indexOf method
        if (string) rev = rev.join("");
        idx = enyo.indexOf(needle, rev, len - (index || len));
        // put the array back the way it was
        if (!string) rev.reverse();
        return -1 === idx? idx: (cap - idx);
    };
    
    //*@protected
    /**
        Internally used method to strip leading '.' from string paths.
    */
    var preparePath = function (path) {
        var idx = 0;
        while ("." === path[idx]) ++idx;
        if (0 !== idx) path = path.slice(idx);
        return path;
    };
    
    //*@protected
    /**
        Internally used method to detect if the given value exists,
        is a function and a computed property. Returns true if these
        tests are successful false otherwise.
    */
    var isComputed = function (target) {
        return target && "function" === typeof target && true === target.isProperty;
    };
    
    //*@protected
    /**
        Internally used method to detect if the given value exists,
        is a function and an overloaded getter. Returns true if these
        tests are successful false otherwise.
    */
    var isOverloaded = function (target) {
        return target && "function" === typeof target && true === target.overloaded;
    };

    //*@public
    /**
        A fast-path enabled global getter that takes a string path that
        can be a full-path (from context window/enyo) or a relative path
        (to the execution context of the method). It knows how to check for
        and call the backwards-compatible generated getters as well as
        handle computed properties. This is an optimized recursive-search.
        Will return undefined if the object at the given path could not be
        found. Can safely be called on non-existent paths.
    */
    enyo.getPath = function (path) {
        // if we don't have a path we can't do anything
        if (!exists(path) || null === path) return undefined;
        var idx = 0;
        var val;
        var part;
        var fn;
        // args are only used in computed properties and we only
        // do the work to remap them when necessary
        var args;
        var recursing = ("object" === typeof path && path.recursing)? true: false;
        // on rare occasions this method would be called under the context
        // of enyo itself, the problem is detecting when this is intended since
        // under normal circumstances a general call would assume a window
        // context - here we see the _recursing_ parameter taking a double
        // meaning as enyo should _never be used as a reference on another object_
        // and as long as that is true this will never fail
        var cur = this === enyo && true !== recursing? window: this;
        // if we were recursing then we reassign path to the string part of the
        // object/parameter passed in
        if ("object" === typeof path) {
            if (path.path && "string" === typeof path.path) path = path.path;
            // otherwise it was an invalid request
            else return undefined;
        }
        // clear any leading periods
        path = preparePath(path);
        // find the initial period if any
        idx = path.indexOf(".");
        // if there isn't any try and find the path relative to our
        // current context, this is the fast path
        if (-1 === idx) {
            // figure out what our default/backwards-compatible getter
            // function would be
            fn = "get" + enyo.cap(path);
            // if that path exists relative to our context check to see
            // if it is an overloaded getter and call that if it is otherwise
            // just grab that path knowing if we get undefined that is ok
            val = isOverloaded(cur[fn])? cur[fn].call(this): cur[path];
        } else {
            // begin our recursive search
            part = path.substring(0, idx);
            path = path.slice(idx+1);
            if ("object" === typeof cur[part]) {
                // if we can find the given part of the string path
                // we recursively call the getPath method using that
                // as the new context
                val = enyo.getPath.call(cur[part], {path: path, recursing: true});
            } else {
                // we have no idea what we could do because we can't find
                // anything useful
                return undefined;
            }
        }
        // if the return value is a function check to see if it is
        // a computed property and if this is _not a recursive search_
        // go ahead and call it, otherwise return it as a function
        if ("function" === typeof val && true === val.isProperty) {
            //if (true !== recursing) {
                // this allows computed properties to be used as
                // true computed getters/setters
                args = enyo.toArray(arguments).slice(1);
                return val.apply(this, args);
            //}
        }
        // otherwise we've reached the end so return whatever we have
        return val;
    };
    
    //*@protected
    /**
        An internally used method to proxy functions (similar to but not exactly
        the same as enyo.bind) such that they will be called under the correct context
        but with a reference to the correct arguments at the time they are called.
        Accepts two parameters the function to be called and the context under
        which to call it.
    */
    var proxyMethod = enyo.proxyMethod = function (fn, context) {
        return function () {
            return fn.apply(context, arguments);
        };
    };
    
    //*@public
    /**
        A global setter that takes a string path (relative to the methods
        execution context) or a full-path (relative to window). It attempts
        to automatically retrieve any previous value if it exists to supply
        to any observers. If the context is an enyo.Object or subkind it will
        use the notifyObservers method to trigger listeners for the path
        being set. If the previous value is the equivalent of the newly set
        value observers will not be triggered by default. If the third
        parameter is present and an explicit boolean true it will trigger
        the observers regardless. Optionally the third parameter can be a
        function-comparator that accepts two parameters, left and right
        respectively that is expected to return a truthy-falsy value to
        determine whether or not the notifications will be fired. Returns
        the context from which the method was executed. Unlike its getter
        counter-part this is not a recursive method.
    */
    enyo.setPath = function (path, value, force) {
        // if there are less than 2 parameters we can't do anything
        if(!exists(path) || "string" !== typeof path) return this;
        var cur = enyo === this? enyo.global: this;
        var idx;
        var target;
        var args;
        var parts;
        var notify = true === force? true: false;
        var comparator = "function" === typeof force? force: undefined;
        // attempt to retrieve the previous value if it exists
        var prev = enyo.getPath.call(cur, path);
        // clear any leading periods
        path = preparePath(path);
        // find the inital index of any period in the path
        idx = path.indexOf(".");
        // if there wasn't one we can attempt to fast-path this setter
        if (-1 === idx) {
            target = cur[path];
            // if the target path leads us to a function and it is a computed
            // property we will actually call the computed property passing it
            // the value
            if (true === isComputed(target)) {
                args = enyo.toArray(arguments).slice(1);
                target.apply(cur, args);
            } else {
                // otherwise we just plain overwrite the method, this is the
                // expected behavior
                cur[path] = value;
            }
        } else {
            // we have to walk the path until we find the end
            parts = path.split(".");
            // while we have any other parts to inspect
            while (parts.length) {
                target = parts.shift();
                // the rare case where the path could specify enyo
                // and is executed under the context of enyo
                if ("enyo" === target && enyo === cur) continue;
                // if this is the last piece we test to see if it is a computed
                // property and if it is we call it with the new value
                // as in the fast path
                if (0 === parts.length) {
                    if (true === isComputed(target)) {
                        args = enyo.toArray(arguments).slice(1);
                        target.apply(cur, args);
                    } else {
                        // otherwise we overwrite it just like in the fast-path
                        cur[target] = value;
                    }
                } else {
                    // we update our current reference context and if it does
                    // not exist at the requested path it will be created
                    if ("object" !== typeof cur[target]) cur[target] = {};
                    cur = cur[target];
                }
            }
        }
        // now we need to determine if we are going to issue notifications
        // first check to see if notify is already forced true
        if (true !== notify) {
            // now check to see if we have a comparator and if so use it
            // to determine if we're going to trigger observers
            if (comparator) {
                notify = comparator(prev, value);
            } else {
                // do the default which is to test the previous value
                // versus the new value
                notify = !(prev === value);
            }
        }
        if (true === notify) {
            if (cur.notifyObservers) {
                cur.notifyObservers(path, prev, value);
            }
        }
        // return the callee
        return cur;
    };

    //*@protected
    /**
        Called by enyo.Objects in their own context via their local
        version of this method. Attempts to find the given property of
        the current context and instance the property if it is not
        already an instance. If it is a string it will attempt to find
        the constructor for the named kind or the instance at the given
        path. It will use the callback method when it is complete and
        pass it two parameters the first being the constructor if it
        was found and the second being the instance if it could be
        determined.
    */
    enyo.findAndInstance = function (property, fn) {
        var ctor;
        var inst;
        var path;
        fn = exists(fn) && "function" === typeof fn? fn: enyo.nop;
        // attempt to find the string path identifier on the kind
        // definition if possible
        path = enyo.getPath.call(this, property);
        // if there is nothing at the given property fast-path out
        // and return undefined everything
        if (!path) return fn();
        // if the path is a string (as in most cases) go ahead and
        // attempt to get the kind definition or instance at the
        // given path
        if ("string" === typeof path) {
            ctor = enyo.getPath(path);
            // if it isn't a function we assume it is an instance
            if (exists(ctor) && "function" !== typeof ctor) {
                inst = ctor;
                ctor = undefined;
            }
        } else if ("function" === typeof path) {
            // instead of a string we were handed a constructor
            // so reassign that
            ctor = path;
        } else {
            // the assumption here is that we were handed an
            // instance of the given object
            inst = path;
        }
        // if we have a constructor and no instance we need to
        // create an instance of the obejct
        if (exists(ctor) && !exists(inst)) inst = new ctor();
        // if we do have an instance assign it to the base object
        if (exists(inst)) this[property] = inst;
        // now use the calback and pass it the correct parameters
        return fn(ctor, inst);
    };

    //*@public
    /**
        Create a unique identifier with an optional prefix.
        Returns a string.
    */
    var uid = enyo.uid = function (prefix) {
        return String((prefix? prefix: "") + uidCounter++);
    };

	//* @public

<<<<<<< HEAD
	//* Returns a random Integer between 0 and inBound (0 <= results < inBound).
	//
	//		var randomLetter = String.fromCharCode(enyo.irand(26) + 97);
	//
=======
	/**
		Sets object _name_ to _value_. _name_ may use dot notation, and
		intermediate objects are created as necessary.

			// set foo.bar.baz to 3; if foo or foo.bar do not exist, they are created
			enyo.setObject("foo.bar.baz", 3);

		Optionally, _name_ may be relative to object _context_.

			// create foo.zot and set foo.zot.zap to null
			enyo.setObject("zot.zap", null, foo);
	*/
	enyo.setObject = function(name, value, context) {
		var parts=name.split("."), p=parts.pop(), obj=enyo._getProp(parts, true, context);
		return obj && p ? (obj[p]=value) : undefined;
	};

	/**
		Gets object _name_. _name_ may use dot notation. Intermediate objects
		are created if the _create_ argument is truthy.

			// get the value of foo.bar, or undefined if foo doesn't exist
			var value = enyo.getObject("foo.bar");

			// get the value of foo.bar; if foo.bar doesn't exist,
			// it's assigned an empty object, which is then returned
			var value = enyo.getObject("foo.bar", true);

		Optionally, _name_ may be relative to object _context_.

			// get the value of foo.zot.zap, or undefined if foo.zot doesn't exist
			var value = enyo.getObject("zot.zap", false, foo);
	*/
	enyo.getObject = function(name, create, context) {
		return enyo._getProp(name.split("."), create, context);
	};

	/**
		Returns a random Integer between 0 and _inBound_ (0 <= random integer < _inBound_).
	
			var randomLetter = String.fromCharCode(enyo.irand(26) + 97);
	*/
>>>>>>> 782bf4d0
	enyo.irand = function(inBound) {
		return Math.floor(Math.random() * inBound);
	};

	//* Returns _inString_ with the first letter capitalized.
	enyo.cap = function(inString) {
		return inString.slice(0, 1).toUpperCase() + inString.slice(1);
	};

	//* Returns _inString_ with the first letter un-capitalized.
	enyo.uncap = function(inString) {
		return inString.slice(0, 1).toLowerCase() + inString.slice(1);
	};

	enyo.format = function(inVarArgs) {
		var pattern = /\%./g;
		var arg = 0, template = inVarArgs, args = arguments;
		var replacer = function(inCode) {
			return args[++arg];
		};
		return template.replace(pattern, replacer);
	};

	var toString = Object.prototype.toString;

	//* Returns true if _it_ is a string.
	enyo.isString = function(it) {
		return toString.call(it) === "[object String]";
	};

	//* Returns true if _it_ is a function.
	enyo.isFunction = function(it) {
		return toString.call(it) === "[object Function]";
	};

	//* Returns true if _it_ is an array.
	enyo.isArray = Array.isArray || function(it) {
		return toString.call(it) === "[object Array]";
	};

	//* Returns true if the argument is true
	enyo.isTrue = function(it) {
		return !(it === "false" || it === false || it === 0 || it === null || it === undefined);
	};

	//* Returns the index of the element in _inArray_ that is equivalent (==) to _inElement_, or -1 if no element is found.
	enyo.indexOf = function(inElement, inArray, fromIndex) {
		if (inArray.indexOf) {
			return inArray.indexOf(inElement, fromIndex);
		}

		if (fromIndex) {
			if (fromIndex < 0) {
				fromIndex = 0;
			}

			if (fromIndex > inArray.length) {
				return -1;
			}
		}

		for (var i=fromIndex || 0, l=inArray.length, e; (e=inArray[i]) || (i<l); i++) {
			if (e == inElement) {
				return i;
			}
		}
		return -1;
	};

	//* Removes the first element in _inArray_ that is equivalent (==) to _inElement_.
	enyo.remove = function(inElement, inArray) {
		var i = enyo.indexOf(inElement, inArray);
		if (i >= 0) {
			inArray.splice(i, 1);
		}
	};

	/**
		Invokes _inFunc_ on each element of _inArray_.
		If _inContext_ is specified, _inFunc_ is called with _inContext_ as _this_.
	*/
	enyo.forEach = function(inArray, inFunc, inContext) {
		if (inArray) {
			var c = inContext || this;
			if (enyo.isArray(inArray) && inArray.forEach) {
				inArray.forEach(inFunc, c);
			} else {
				var a = Object(inArray);
				var al = a.length >>> 0;
				for (var i = 0; i < al; i++) {
					if (i in a) {
						inFunc.call(c, a[i], i, a);
					}
				}
			}
		}
	};

	/**
		Invokes _inFunc_ on each element of _inArray_, and returns the results as an Array.
		If _inContext_ is specified, _inFunc_ is called with _inContext_ as _this_.
	*/
	enyo.map = function(inArray, inFunc, inContext) {
		var c = inContext || this;
		if (enyo.isArray(inArray) && inArray.map) {
			return inArray.map(inFunc, c);
		} else {
			var results = [];
			var add = function(e, i, a) {
				results.push(inFunc.call(c, e, i, a));
			};
			enyo.forEach(inArray, add, c);
			return results;
		}
	};

    //*@public
    /**
        Concatenate a variable number of arrays removing any duplicate
        entries.
    */
    var merge = enyo.merge = function (/* _arrays_ */) {
        var merger = Array.prototype.concat.apply([], arguments);
        return unique(merger);
    };
  
    //*@public
    /**
        Takes a variable number of arrays and returns an array of
        only those values that are unique amongst all of the arrays.
        Note this is not a particularly cheap method and should never
        be called recursively.
        
        TODO: test in IE8
        TODO: figure out why the one-hit reversal wasn't working
    */
    var union = enyo.union = function (/* _arrays_ */) {
        // create one large array of all of the arrays passed to
        // the method for comparison
        var values = Array.prototype.concat.apply([], arguments);
        // the array of seen values
        var seen = [];
        // the array of values actually to be returned
        var ret = [];
        var idx = 0;
        var len = values.length;
        var value;
        for (; idx < len; ++idx) {
            value = values[idx];
            // if we haven't seen this value before go ahead and
            // push it to the seen array
            if (!~seen.indexOf(value)) {
                seen.push(value);
                // here we check against the entirety of any other values
                // in the values array starting from the end
                if (idx === lastIndexOf(value, values)) {
                    // if this turned out to be true then it is a unique entry
                    // so go ahead and push it to our union array
                    ret.push(value);
                }
            }
        }
        // we should have a flattened/unique array now, return it
        return ret;
    };
    
    //*@public
    /**
        Returns only the unique values of an array or arrays.
    */
    var unique = enyo.unique = union;
    
    //*@public
    /**
        Reduce an array or arrays removing any duplicate entries
        amongst them.
    */
    var reduce = enyo.reduce = merge;
  
    //*@public
    /**
        Convenience method that takes an array of properties and an object.
        Will return a new object with just those properties named in the
        array if they exist on the base object.
    */
    var only = enyo.only = function (properties, object) {
        var ret = {};
        var idx = 0;
        var len;
        var property;
        // sanity check the properties array
        if (!exists(properties) || !(properties instanceof Array)) return ret;
        // sanity check the object
        if (!exists(object) || "object" !== typeof object) return ret;
        // reduce the properties array to just unique entries
        properties = unique(properties);
        // iterate over the properties given and if the property exists on
        // the object copy its value to the return array
        for (len = properties.length; idx < len; ++idx) {
            property = properties[idx];
            if (property in object) ret[property] = object[property];
        }
        // return the array of values we found for the given properties
        return ret;
    };
    
    //*@public
    /**
        Convenience method that takes 2 objects. The keys of the first objects
        will be mapped to their values in the returned object should they exist
        on the second object. It will return
        a new object with the properties (should they exist) of the first array
        and the provided object to its equivalent indexed property-name in the
        second array on the new object. This merely maps the properties named in
        the first array to the named properties in the second array.
    */
    var remap = enyo.remap = function (map, obj) {
        var ret = {};
        var key;
        var val;
        for (key in map) {
            val = map[key];
            if (key in obj) ret[val] = obj[key];
        }
        return ret;
    };
    
    //*@public
    /**
        Convenience method that takes an array of properties and an object.
        Will return a new object with all of the keys in the object except
        those specified in the _properties_ array. The values are shallow
        copies.
    */
    var except = enyo.except = function (properties, object) {
        // the new object to return with just the requested keys
        var ret = {};
        var keep;
        var idx = 0;
        var len;
        var key;
        // sanity check the properties array
        if (!exists(properties) || !(properties instanceof Array)) return ret;
        // sanity check the object
        if (!exists(object) || "object" !== typeof object) return ret;
        // we want to only use the union of the properties and the
        // available keys on the object
        keep = union(properties, keys(object));
        // for every property in the keep array now copy that to the new
        // hash
        for (len = keep.length; idx < len; ++idx) {
            key = keep[idx];
            // if the key was specified in the properties array but does not
            // exist in the object ignore it
            if (!(key in object)) continue;
            ret[key] = object[key];
        }
        // return the new hash
        return ret;
    };
  
    //*@public
    /**
        A helper method that can take an array of objects and return
        a hash of those objects indexed by the specified property. If a filter 
        is provided it should accept four parameters: the key, the value 
        (object), the current mutable map reference, and an immutable 
        copy of the original array of objects for comparison.
    */
    var indexBy = enyo.indexBy = function (property, array, filter) {
        // the return value - indexed map from the given array
        var map = {};
        var value;
        var len;
        var idx = 0;
        // sanity check for the array with an efficient native array check
        if (!exists(array) || !(array instanceof Array)) return map;
        // sanity check the property as a string
        if (!exists(property) || "string" !== typeof property) return map;
        // the immutable copy of the array
        var copy = enyo.clone(array);
        // test to see if filter actually exsits
        filter = exists(filter) && "function" === typeof filter? filter: undefined;
        for (len = array.length; idx < len; ++idx) {
            // grab the value from the array
            value = array[idx];
            // make sure that it exists and has the requested property at all
            if (exists(value) && exists(value[property])) {
                if (filter) {
                    // if there was a filter use it - it is responsible for
                    // updating the map accordingly
                    filter(property, value, map, copy);
                } else {
                    // use the default behavior - check to see if the key
                    // already exists on the map it will be overwritten
                    map[value[property]] = value;
                }
            }
        }
        // go ahead and return our modified map
        return map;
    };

    //*@public
    /**
        Expects a string property and an array of objects that may
        have the named property. Returns an array of all the values of
        property in the objects in the array.
    */
    var pluck = enyo.pluck = function (property, array) {
        var ret = [];
        var idx = 0;
        var len;
        // if we don't have a property to look for or an array of
        // objects to search through we have to return an empty array
        if (!(exists(property) && exists(array))) return ret;
        // if it isn't actually an array return an empty array
        if (!(array instanceof Array)) return ret;
        // if property isn't a string then return an empty array
        if ("string" !== typeof property) return ret;
        // now that sanity is established to some extent, lets get
        // to work
        for (len = array.length; idx < len; ++idx) {
            // if the object in the array is actually undefined, skip
            if (!exists(array[idx])) continue;
            // if it was found then check to see if the property
            // exists on it
            if (exists(array[idx][property])) ret.push(array[idx][property]);
        }
        // return whatever we found if anything
        return ret;
    };

	/**
		Creates a new array with all elements of _inArray_ that pass the test implemented by _inFunc_.
		If _inContext_ is specified, _inFunc_ is called with _inContext_ as _this_.
	*/
	enyo.filter = function(inArray, inFunc, inContext) {
		var c = inContext || this;
		if (enyo.isArray(inArray) && inArray.filter) {
			return inArray.filter(inFunc, c);
		} else {
			var results = [];
			var f = function(e, i, a) {
				var eo = e;
				if (inFunc.call(c, e, i, a)) {
					results.push(eo);
				}
			};
			enyo.forEach(inArray, f, c);
			return results;
		}
	};

	/**
		Returns an array of all own enumerable properties found on _inObject_.
	*/
	var keys = enyo.keys = Object.keys || function(inObject) {
		var results = [];
		var hop = Object.prototype.hasOwnProperty;
		for (var prop in inObject) {
			if (hop.call(inObject, prop)) {
				results.push(prop);
			}
		}
		// *sigh* IE 8
		if (!({toString: null}).propertyIsEnumerable("toString")) {
			var dontEnums = [
				'toString',
				'toLocaleString',
				'valueOf',
				'hasOwnProperty',
				'isPrototypeOf',
				'propertyIsEnumerable',
				'constructor'
			];
			for (var i = 0, p; (p = dontEnums[i]); i++) {
				if (hop.call(inObject, p)) {
					results.push(p);
				}
			}
		}
		return results;
	};

	/**
		Clones an existing Array, or converts an array-like object into an Array.

		If _inOffset_ is non-zero, the cloning is started from that index in the source Array.
		The clone may be appended to an existing Array by passing the existing Array as _inStartWith_.

		Array-like objects have _length_ properties, and support square-bracket notation ([]).
		Often array-like objects do not support Array methods, such as _push_ or _concat_, and
		must be converted to Arrays before use.

		The special _arguments_ variable is an example of an array-like object.
	*/
	enyo.cloneArray = function(inArrayLike, inOffset, inStartWith) {
		var arr = inStartWith || [];
		for(var i = inOffset || 0, l = inArrayLike.length; i<l; i++){
			arr.push(inArrayLike[i]);
		}
		return arr;
	};
	enyo.toArray = enyo.cloneArray;

	/**
		Shallow-clones an object or an array.
	*/
	enyo.clone = function(obj) {
		return enyo.isArray(obj) ? enyo.cloneArray(obj) : enyo.mixin({}, obj);
	};

	//* @protected
	var empty = {};

	//* @public
	/**
		Copies custom properties from the _source_ object to the _target_ object.
		If _target_ is falsey, an object is created.
		If _source_ is falsey, the target or empty object is returned.
	*/
	enyo.mixin = function(target, source) {
		target = target || {};
		if (source) {
			var name, s, i;
			for (name in source) {
				// the "empty" conditional avoids copying properties in "source"
				// inherited from Object.prototype.  For example, if target has a custom
				// toString() method, don't overwrite it with the toString() method
				// that source inherited from Object.prototype
				s = source[name];
				if (empty[name] !== s) {
					target[name] = s;
				}
			}
		}
		return target;
	};

	//* @public
	/**
		Returns a function closure that will call (and return the value of)
		function _method_, with _scope_ as _this_.

		_method_ can be a function or the string name of a function-valued
		property on _scope_.

		Arguments to the closure are passed into the bound function.

			// a function that binds this to this.foo
			var fn = enyo.bind(this, "foo");
			// the value of this.foo(3)
			var value = fn(3);

		Optionally, any number of arguments may be prefixed to the bound function.

			// a function that binds this to this.bar, with arguments ("hello", 42)
			var fn = enyo.bind(this, "bar", "hello", 42);
			// the value of this.bar("hello", 42, "goodbye");
			var value = fn("goodbye");

		Functions may be bound to any scope.

			// binds function 'bar' to scope 'foo'
			var fn = enyo.bind(foo, bar);
			// the value of bar.call(foo);
			var value = fn();
	*/
	enyo.bind = function(scope, method/*, bound arguments*/){
		if (!method) {
			method = scope;
			scope = null;
		}
		scope = scope || enyo.global;
		if (enyo.isString(method)) {
			if (scope[method]) {
				method = scope[method];
			} else {
				throw(['enyo.bind: scope["', method, '"] is null (scope="', scope, '")'].join(''));
			}
		}
		if (enyo.isFunction(method)) {
			var args = enyo.cloneArray(arguments, 2);
			if (method.bind) {
				return method.bind.apply(method, [scope].concat(args));
			} else {
				return function() {
					var nargs = enyo.cloneArray(arguments);
					// invoke with collected args
					return method.apply(scope, args.concat(nargs));
				};
			}
		} else {
			throw(['enyo.bind: scope["', method, '"] is not a function (scope="', scope, '")'].join(''));
		}
	};

	/**
		Calls method _inMethod_ on _inScope_ asynchronously.

		Uses _window.setTimeout_ with minimum delay, usually
		around 10ms.

		Additional arguments are passed to _inMethod_ when
		it is invoked.
	*/
	enyo.asyncMethod = function(inScope, inMethod/*, inArgs*/) {
		return setTimeout(enyo.bind.apply(enyo, arguments), 1);
	};

	/**
		Calls named method _inMethod_ (String) on _inObject_ with optional
		arguments _inArguments_ (Array), if the object and method exist.

			enyo.call(myWorkObject, "doWork", [3, "foo"]);
	*/
	enyo.call = function(inObject, inMethod, inArguments) {
		var context = inObject || this;
		if (inMethod) {
			var fn = context[inMethod] || inMethod;
			if (fn && fn.apply) {
				return fn.apply(context, inArguments || []);
			}
		}
	};

	/**
		Returns the current time.

		The returned value is equivalent to _new Date().getTime()_.
	*/
	enyo.now = Date.now || function() {
		return new Date().getTime();
	};

	//* @protected

	enyo.nop = function(){};
	enyo.nob = {};
	enyo.nar = [];

	// this name is reported in inspectors as the type of objects created via delegate,
	// otherwise we would just use enyo.nop
	enyo.instance = function() {};

	// some platforms need alternative syntax (e.g., when compiled as a v8 builtin)
	if (!enyo.setPrototype) {
		enyo.setPrototype = function(ctor, proto) {
			ctor.prototype = proto;
		};
	}

	// boodman/crockford delegation w/cornford optimization
	enyo.delegate = function(obj) {
		enyo.setPrototype(enyo.instance, obj);
		return new enyo.instance();
	};

	//* @public

	/**
		Provides a stub function for _g11n_ string translation. This allows
		strings to be wrapped in preparation for localization. If the _g11n_
		library is not loaded, this function will return the string as is.

			$L('Welcome')

		If the _g11n_ library is loaded, this function will be replaced by the
		_g11n_ library version, which translates wrapped strings to strings from
		a developer-provided resource file corresponding to the current user
		locale.
	*/
	$L = function(string) {
		return string;
	};
})();<|MERGE_RESOLUTION|>--- conflicted
+++ resolved
@@ -337,56 +337,10 @@
     };
 
 	//* @public
-
-<<<<<<< HEAD
 	//* Returns a random Integer between 0 and inBound (0 <= results < inBound).
 	//
 	//		var randomLetter = String.fromCharCode(enyo.irand(26) + 97);
 	//
-=======
-	/**
-		Sets object _name_ to _value_. _name_ may use dot notation, and
-		intermediate objects are created as necessary.
-
-			// set foo.bar.baz to 3; if foo or foo.bar do not exist, they are created
-			enyo.setObject("foo.bar.baz", 3);
-
-		Optionally, _name_ may be relative to object _context_.
-
-			// create foo.zot and set foo.zot.zap to null
-			enyo.setObject("zot.zap", null, foo);
-	*/
-	enyo.setObject = function(name, value, context) {
-		var parts=name.split("."), p=parts.pop(), obj=enyo._getProp(parts, true, context);
-		return obj && p ? (obj[p]=value) : undefined;
-	};
-
-	/**
-		Gets object _name_. _name_ may use dot notation. Intermediate objects
-		are created if the _create_ argument is truthy.
-
-			// get the value of foo.bar, or undefined if foo doesn't exist
-			var value = enyo.getObject("foo.bar");
-
-			// get the value of foo.bar; if foo.bar doesn't exist,
-			// it's assigned an empty object, which is then returned
-			var value = enyo.getObject("foo.bar", true);
-
-		Optionally, _name_ may be relative to object _context_.
-
-			// get the value of foo.zot.zap, or undefined if foo.zot doesn't exist
-			var value = enyo.getObject("zot.zap", false, foo);
-	*/
-	enyo.getObject = function(name, create, context) {
-		return enyo._getProp(name.split("."), create, context);
-	};
-
-	/**
-		Returns a random Integer between 0 and _inBound_ (0 <= random integer < _inBound_).
-	
-			var randomLetter = String.fromCharCode(enyo.irand(26) + 97);
-	*/
->>>>>>> 782bf4d0
 	enyo.irand = function(inBound) {
 		return Math.floor(Math.random() * inBound);
 	};
