/**
_enyo.Object_ implements the Enyo framework's property publishing system, as
well as providing several utility functions for its subkinds.

Published properties are declared in a hash called _published_ within a call
to _enyo.kind_. Getter and setter methods are automatically generated for
properties declared in this manner. Also, by convention, the setter for a
published property will trigger an optional _&lt;propertyName&gt;Changed_ method
when called.

For more information, see the [documentation on Published
Properties](https://github.com/enyojs/enyo/wiki/Published-Properties) in the
Enyo Developer Guide.
*/
enyo.kind({
	name: "enyo.Object",
	//* @protected
	// has no base kind
	kind: null,
	//* @public
	// concatenated properties (default)
	concat: enyo.concat,
	constructor: function() {
		enyo._objectCount++;

    this._bindings = [];

    // setup observers, bindings and computed properties
    this._setup();
	},
	/**
		Sets property named 'n' with value 'v' and then invokes callback
		function 'cf' (if specified), passing in the original value of 'n'.
		All property setting should bottleneck here so that objects can
		observe changes wlog.
	*/
	setPropertyValue: function(n, v, cf) {
	    var old = this[n];
		if (this[cf]) {
			this[n] = v;
			this[cf](old);
		} else {
			this[n] = v;
		}
        //console.log("setProperty: ", n, old, v, this);
        if (old !== v) this.notifyObservers(n, old, v);
	},
	_setProperty: function(n, v, cf) {
		this.setPropertyValue(n, v, (this.getProperty(n) !== v) && cf);
	},
	//* @public
	//* Destroys object with passed-in name.
	destroyObject: function(inName) {
		if (this[inName] && this[inName].destroy) {
			this[inName].destroy();
		}
		this[inName] = null;
	},
	//* Gets value of property with passed-in name.
	getProperty: function(n) {
		var getter = "get" + enyo.cap(n);
		if (this[getter]) {
			return this[getter]();
		}
		return this[n];
	},
	//* Sets value of property named 'n' to 'v'.
	setProperty: function(n, v) {
		var setter = "set" + enyo.cap(n);
		if (this[setter]) {
			this[setter](v);
		} else {
			this._setProperty(n, v, n + "Changed");
		}
	},
	/**
		Sends a log message to the console, prepended with the name of the kind
		and method from which _log_ was invoked.  Multiple arguments are coerced
		to String and joined with spaces.

			enyo.kind({
				name: "MyObject",
				kind: enyo.Object,
				hello: function() {
					this.log("says", "hi");
					// shows in the console: MyObject.hello: says hi
				}
			});
	*/
	log: function() {
		var acc = arguments.callee.caller;
		var nom = ((acc ? acc.nom : "") || "(instance method)") + ":";
		enyo.logging.log("log", [nom].concat(enyo.cloneArray(arguments)));
	},
	//* Same as _log_, except uses the console's warn method (if it exists).
	warn: function() {
		this._log("warn", arguments);
	},
	//* Same as _log_, except uses the console's error method (if it exists).
	error: function() {
		this._log("error", arguments);
	},
	//* @protected
	_log: function(inMethod, inArgs) {
		if (enyo.logging.shouldLog(inMethod)) {
			try {
				throw new Error();
			} catch(x) {
				enyo.logging._log(inMethod, [inArgs.callee.caller.nom + ": "].concat(enyo.cloneArray(inArgs)));
<<<<<<< HEAD
				//console.log(x.stack);
=======
				enyo.log(x.stack);
>>>>>>> 173c0643
			}
		}
	},

  _setupBindings: function () {
    var prop, i = 0, b;
    this.clearBindings();
    b = this._bindings = [];
    if ((prop = this["bindings"])) {
      for (; i < prop.length; ++i) {
        b.push(new enyo.Binding({owner: this, autoConnect: true}, prop[i]));
      }
    }
  },

  _setupComputed: function () {
    var p, prop, i, c;
    c = this._computed = {};
    for (p in this) {
      if (!(prop = this[p])) continue;
      if (enyo.isFunction(prop)) {
        if (prop.isProperty) {
          c[p] = prop;
          for (i = 0; i < prop.properties.length; ++i) {
            this.addObserver(prop.properties[i],
              enyo.bind(this, function (prop) {
                this.notifyObservers(prop, null, this.get(prop), true);
              }, p));
          }
        }
      }
    }
  },
  
  _setupObservers: function () {
    var p, prop, i, e;
    this._observers = {};
    for (p in this) {
      if (!(prop = this[p])) continue;
      if (enyo.isFunction(prop)) {
        if (prop.isObserver && prop.events && prop.events.length) {
          for (i = 0; i < prop.events.length; ++i) {
            e = prop.events[i];
            this.addObserver(e, prop);
          }
        }
      }
    }
  },

  _setup: function () {
    this._setupObservers();
    this._setupComputed();
    this._setupBindings();
  },
  
    
    addObserver: function (inProp, inFunc, inContext) {
      var o = this._observers, t, f;

      //console.log("enyo.Object.addObserver: ", inProp);

      f = inContext? enyo.bind(inContext, inFunc): inFunc;
      
      // TODO: this should be handled differently, maybe throw a fatal?
      if (!enyo.isFunction(f)) {
        enyo.warn("enyo.Object.addObserver: must supply a valid function if no " +
          "context is set for the callback, a default `empty` handler has been " + 
          "used instead (property " + inProp + ")");
        f = enyo.nop; // can only be released if removeAllObservers is called
                            // or is manually removed
      }

      // TODO: this is probably ok but this does not have any
      // check to see if the property even exists for the object
      // if no observer array has already been created for this
      // property, go ahead and create it
      if (!(t = o[inProp])) t = o[inProp] = [];
      if (t.indexOf(f) === -1) t.push(f);

      // allow chaining
      return this; 
    },

    removeObserver: function (inProp, inFunc) {
      var o = this._observers, t, i;

      //console.log("enyo.Object.removeObserver: ", inProp);

      if (!(t = o[inProp])) return this; // nothing to do
      i = t.indexOf(inFunc);
      if (i < 0) {
        //enyo.warn("enyo.Object.removeObserver: could not remove observer " +
        //  inProp + " because the listener supplied did not exist");
        return this;
      }

      // remove it from the listeners array
      t.splice(i, 1);

      // allow chaining
      return this;
    },

    removeAllObservers: function () {
      var o = this._observers, p;

      //console.log("enyo.Object.removeAllObservers");

      for (p in o) {
        if (!o.hasOwnProperty(p)) continue;
        o[p] = null;
      }
      this._observers = {};
      return this;
    },

    notifyObservers: function (inProp, oldVal, newVal, force) {
      
      var o = this._observers, c = this._computed, t = o[inProp], i = 0, fn,
          ch_name = inProp[0].toLowerCase() + inProp.slice(1) + "Changed";

      if (t) {
        for (; i < t.length; ++i) {
          fn = t[i];
          if (!fn || !enyo.isFunction(fn)) continue;

          // TODO: for now this cannot be asynchronous without destroying
          // two-way bindings
          if (!this._allowNotifications) {
            this.addNotificationToQueue(inProp, fn, [inProp, oldVal, newVal]);
          } else {
            //enyo.asyncMethod(this, fn, inProp, oldVal, newVal);
            fn.call(this, inProp, oldVal, newVal);
          }
        }
      }
      
      if (this[ch_name] && enyo.isFunction(this[ch_name])) {
        if (!this._allowNotifications) {
          this.addNotificationToQueue(inProp, this[ch_name], [oldVal, newVal]);
        //} else { enyo.asyncMethod(this, ch_name, oldVal, newVal); }
        // TODO: apparently these are required to be executed as synchronous?
        } else { this[ch_name].call(this, oldVal, newVal); }
      }
      
    },
    
    _notificationQueue: null,
    _allowNotifications: true,
    
    addNotificationToQueue: function (prop, fn, params) {
      var q = this._notificationQueue || (this._notificationQueue = {}), e = q[prop];
      if (!e) {
        e = (q[prop] = [params || [], fn]);
      } else {
        // we update the params to whatever is most current in case
        // they have been updated more than once while notifications
        // are off...
        if (params) e.splice(0, 1, params);
        if (e.indexOf(fn) === -1) e.push(fn);
      }
    },
    
    stopNotifications: function () {
      // TODO: this may not be desirable to assume a reset of the
      // queue EVERY time this is called...
      this._notificationQueue = {};
      this._allowNotifications = false;
    },
    
    startNotifications: function () {
      this._allowNotifications = true;
      this.flushNotifications();
    },
    
    flushNotifications: function () {
      var q = this._notificationQueue || {}, fn, p, n, params, t;
      for (p in q) {
        n = q[p];
        if (n && enyo.isArray(n)) {
          params = n.length > 1? n.shift(): [];
          while (n.length) {
            fn = n.shift();
            if (fn && enyo.isFunction(fn)) {
              // async?
              //fn.apply(this, params);
              t = enyo.bind(this, function () {fn.apply(this, params)});
              // FIXME: for the {propName}Changed function pattern it needs
              // to be execued synchronously?
              //enyo.asyncMethod(this, t);
              t.call(this);
            }
          }
        }
      }
    },

    binding: function () {
      var args = enyo.toArray(arguments), props = {}, i = 0, b;
      for (; i < args.length; ++i) enyo.mixin(props, args[i]);
      b = new enyo.Binding({owner: this, autoConnect: true}, props);
      this._bindings.push(b);
      return b;
    },

    clearBindings: function (inBindings) {
      var b = inBindings || this._bindings, i, bnd;
      if (b && b.length > 0) {
        while (b.length) {
          bnd = b.shift();
          bnd.destroy();
        }
      }
    },
    
    refreshBindings: function (inBindings) {
      var b = inBindings || this._bindings, bnd, i = 0;
      for (; i < b.length; ++i) {
        bnd = b[i];
        bnd.refresh();
      }
    },
    
    removeBinding: function (inBinding) {
      var b, i = (b = this._bindings || []).indexOf(inBinding);
      if (i !== -1) b.splice(i, 1);
    },

    //-----------------------
    
    get: function () {
      var get_n = "get" + enyo.cap(arguments[0]);
      if (this[get_n] && this[get_n].overloaded === true) return this[get_n]();
      return enyo.getPath.apply(this, arguments);
    },
    
    set: function () {
      return enyo.setPath.apply(this, arguments);
    },
    
    extend: function () {
      var args = enyo.toArray(arguments), ext, prop;
      while (args.length) {
        ext = args.shift();
        for (prop in ext) {
          if (!ext.hasOwnProperty(prop)) continue;
          if (this[prop]) {
            if (!this._stored) this._stored = {};
            // can manually call this method...
            // NOTE: the intention is not perfect preservation
            // of any extension/base, as common properties
            // will be overwritten by the last one to be found
            this._stored[prop] = ext[prop];
          } else this[prop] = ext[prop];
        }
      }
    }
    
});

//* @protected

enyo._objectCount = 0;

enyo.Object.subclass = function(ctor, props) {
	this.publish(ctor, props);
};

enyo.Object.publish = function(ctor, props) {
	var pp = props.published;
	if (pp) {
		var cp = ctor.prototype;
		for (var n in pp) {
      // need to make sure that even though a property is "published"
      // it does not overwrite any computed properties
      if (props[n] && enyo.isFunction(props[n]) && props[n].isProperty) continue;
			enyo.Object.addGetterSetter(n, pp[n], cp);
		}
	}
};

enyo.Object.addGetterSetter = function(inName, inValue, inProto) {
	var priv_n = inName;
	inProto[priv_n] = inValue;
	//
	var cap_n = enyo.cap(priv_n); 
	var get_n = "get" + cap_n;
	if (!inProto[get_n]) {
	  
	  inProto[get_n] = function () {
	    return this.get(priv_n);
	  };
	  inProto[get_n].overloaded = false;
  } else if (inProto[get_n].overloaded !== false){
    inProto[get_n].overloaded = true;
  }
	//
	var set_n = "set" + cap_n;
	var change_n = priv_n + "Changed";
	if (!inProto[set_n]) {
	  inProto[set_n] = function () {
	    return this.set(priv_n, arguments[0]);
	  }
	}
};<|MERGE_RESOLUTION|>--- conflicted
+++ resolved
@@ -107,11 +107,7 @@
 				throw new Error();
 			} catch(x) {
 				enyo.logging._log(inMethod, [inArgs.callee.caller.nom + ": "].concat(enyo.cloneArray(inArgs)));
-<<<<<<< HEAD
-				//console.log(x.stack);
-=======
 				enyo.log(x.stack);
->>>>>>> 173c0643
 			}
 		}
 	},
