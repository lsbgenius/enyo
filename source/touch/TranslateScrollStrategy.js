/**
_enyo.TranslateScrollStrategy_ is a helper kind that extends
<a href="#enyo.TouchScrollStrategy">enyo.TouchScrollStrategy</a>, optimizing it
for scrolling environments in which effecting scroll changes with transform is
fastest.

_enyo.TranslateScrollStrategy_ is not typically created in application code.
*/
enyo.kind({
	name: "enyo.TranslateScrollStrategy",
	kind: "TouchScrollStrategy",
<<<<<<< HEAD
=======
	components: [
		{name: "clientContainer", classes: "enyo-touch-scroller", components: [
			{name: "client"}
		]}
	],

	rendered: function() {
		this.inherited(arguments);
		enyo.makeBubble(this.$.clientContainer, "scroll");
	},

>>>>>>> 86a911e6
	//* Set to true to optimize the strategy to only use translation to scroll; this increases fluidity of
	//* scrolling animation. It should not be used when the scroller contains controls that require keyboard
	//* input. This is because when _translateOptimized_ is true, it is possible to position inputs such that
	//* they will not become visibile when focused.
	translateOptimized: false,
	//* @protected
	components: [
		{name: "clientContainer", classes: "enyo-touch-scroller", attributes: {"onscroll": enyo.bubbler}, components: [
			{name: "client"}
		]}
	],
	getScrollSize: function() {
		var n = this.$.client.hasNode();
		return {width: n ? n.scrollWidth : 0, height: n ? n.scrollHeight : 0};
	},
	create: function() {
		this.inherited(arguments);
		// apply initial transform so we're always composited
		enyo.dom.transformValue(this.$.client, this.translation, "0,0,0");
	},
	calcScrollNode: function() {
		return this.$.clientContainer.hasNode();
	},
	maxHeightChanged: function() {
		// content should cover scroller at a minimum if there's no max-height.
		this.$.client.applyStyle("min-height", this.maxHeight ? null : "100%");
		this.$.client.applyStyle("max-height", this.maxHeight);
		this.$.clientContainer.addRemoveClass("enyo-scrollee-fit", !this.maxHeight);
	},
	shouldDrag: function(inSender, inEvent) {
		// stop and update drag info before checking drag status
		this.stop();
		this.calcStartInfo();
		return this.inherited(arguments);
	},
	syncScrollMath: function() {
		if (!this.translateOptimized) {
			this.inherited(arguments);
		}
	},
	//* @public
	//* Sets the left scroll position within the scroller.
	setScrollLeft: function(inLeft) {
		this.stop();
		if (this.translateOptimized) {
			var m = this.$.scrollMath;
			m.setScrollX(-inLeft);
			m.stabilize();
		} else {
			this.inherited(arguments);
		}
	},
	//* Sets the top scroll position within the scroller.
	setScrollTop: function(inTop) {
		this.stop();
		if (this.translateOptimized) {
			var m = this.$.scrollMath;
			m.setScrollY(-inTop);
			m.stabilize();
		} else {
			this.inherited(arguments);
		}
	},
	//* Gets the left scroll position within the scroller.
	getScrollLeft: function() {
		return this.translateOptimized ? this.scrollLeft: this.inherited(arguments);
	},
	//* Gets the top scroll position within the scroller.
	getScrollTop: function() {
		return this.translateOptimized ? this.scrollTop : this.inherited(arguments);
	},
	//* @protected
	scrollMathStart: function(inSender) {
		this.inherited(arguments);
		this.scrollStarting = true;
		this.startX = 0;
		this.startY = 0;
		if (!this.translateOptimized && this.scrollNode) {
			this.startX = this.getScrollLeft();
			this.startY = this.getScrollTop();
		}
	},
	scrollMathScroll: function(inSender) {
		if(!this.overscroll) { //don't overscroll past edges
			this.scrollLeft = -Math.min(inSender.leftBoundary, Math.max(inSender.rightBoundary, inSender.x));
			this.scrollTop = -Math.min(inSender.topBoundary, Math.max(inSender.bottomBoundary, inSender.y));
		} else {
			this.scrollLeft = -inSender.x;
			this.scrollTop = -inSender.y;
		}
		if (this.isScrolling()) {
			if (this.$.scrollMath.isScrolling()) {
				this.effectScroll(this.startX - this.scrollLeft, this.startY - this.scrollTop);
			}
			if (this.thumb) {
				this.updateThumbs();
			}
		}
	},
	// While moving, scroller uses translate.
	effectScroll: function(inX, inY) {
		var o = inX + "px, " + inY + "px" + (this.accel ? ",0" : "");
		enyo.dom.transformValue(this.$.client, this.translation, o);
	},
	// When stopped, we use scrollLeft/Top (makes cursor positioning automagic).
	effectScrollStop: function() {
		if (!this.translateOptimized) {
			var t = "0,0" + (this.accel ? ",0" : "");
			// FIXME: normally translate3d changes not effect scrollHeight; however
			// there appear to be some dom changes (e.g. showing a node inside the scroller,
			// which do cause the scrollHeight to be changed from the translate3d.
			// In this case setting the translate3d back to 0 does not restore scrollHeight.
			// This causes a problem because setting scrollTop can produced an unexpected result if
			// scrollHeight is less than expected.
			// We detect this fault by validating scroll bounds and (1) un-apply the translate3d,
			// (2) update scrollTop/Left, and (3) re-apply a 0,0,0 translate3d to ensure compositing.
			// Luckily this corrects the problem (which appears to be a webkit bug). Note that
			// it's important to maintain a composited state (translate3d 0,0,0) or Android 4 is
			// slow to start scrolling.
			var m = this.$.scrollMath, sb = this._getScrollBounds();
			var needsBoundsFix = Boolean((sb.maxTop + m.bottomBoundary) || (sb.maxLeft + m.rightBoundary));
			enyo.dom.transformValue(this.$.client, this.translation, needsBoundsFix ? null : t);
			// note: this asynchronously triggers dom scroll event
			this.setScrollLeft(this.scrollLeft);
			this.setScrollTop(this.scrollTop);
			if (needsBoundsFix) {
				enyo.dom.transformValue(this.$.client, this.translation, t);
			}
		}
	},
	// FIXME: we can fix scrolling artifacts BUGS on Android 4.04 with this heinous incantation.
	twiddle: function() {
		if (this.translateOptimized && this.scrollNode) { // this.scrollNode is not always defined and makes Motorola XOOM crash
			this.scrollNode.scrollTop = 1;
			this.scrollNode.scrollTop = 0;
		}
	},
	down: enyo.nop
});<|MERGE_RESOLUTION|>--- conflicted
+++ resolved
@@ -9,20 +9,6 @@
 enyo.kind({
 	name: "enyo.TranslateScrollStrategy",
 	kind: "TouchScrollStrategy",
-<<<<<<< HEAD
-=======
-	components: [
-		{name: "clientContainer", classes: "enyo-touch-scroller", components: [
-			{name: "client"}
-		]}
-	],
-
-	rendered: function() {
-		this.inherited(arguments);
-		enyo.makeBubble(this.$.clientContainer, "scroll");
-	},
-
->>>>>>> 86a911e6
 	//* Set to true to optimize the strategy to only use translation to scroll; this increases fluidity of
 	//* scrolling animation. It should not be used when the scroller contains controls that require keyboard
 	//* input. This is because when _translateOptimized_ is true, it is possible to position inputs such that
@@ -30,10 +16,14 @@
 	translateOptimized: false,
 	//* @protected
 	components: [
-		{name: "clientContainer", classes: "enyo-touch-scroller", attributes: {"onscroll": enyo.bubbler}, components: [
+		{name: "clientContainer", classes: "enyo-touch-scroller", components: [
 			{name: "client"}
 		]}
 	],
+	rendered: function() {
+		this.inherited(arguments);
+		enyo.makeBubble(this.$.clientContainer, "scroll");
+	},
 	getScrollSize: function() {
 		var n = this.$.client.hasNode();
 		return {width: n ? n.scrollWidth : 0, height: n ? n.scrollHeight : 0};
