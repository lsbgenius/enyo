(function (enyo, scope) {

	/**
	* The extended {@glossary event} [object]{@glossary Object} that is provided when we
	* emulate iOS gesture events on non-iOS devices.
	*
	* @typedef {Object} enyo.gesture~EmulatedGestureEvent
	* @property {Number} pageX The x-coordinate of the center point between fingers.
	* @property {Number} pageY The y-coordinate of the center point between fingers.
	* @property {Number} rotation The degrees of rotation from the beginning of the gesture.
	* @property {Number} scale The percent change of distance between fingers.
	*/
	
	/**
	* @private
	*/
	if (!enyo.platform.gesture && enyo.platform.touch) {
		enyo.dispatcher.features.push(function(e) {
			if (handlers[e.type]) {
				touchGestures[e.type](e);
			}
		});
	}

	/**
	* @private
	*/
	var handlers = {
		touchstart: true,
		touchmove: true,
		touchend: true
	};

	/**
	* @private
	*/
	var touchGestures = {

		/**
		* @private
		*/
		orderedTouches: [],

		/**
		* @private
		*/
		gesture: null,

		/**
		* @private
		*/
		touchstart: function(e) {
			// some devices can send multiple changed touches on start and end
<<<<<<< HEAD
			enyo.forEach(e.changedTouches, function(t) {
				var id = t.identifier;
=======
			var i,
			changedTouches = inEvent.changedTouches,
			length = changedTouches.length;
			for (i = 0; i < length; i++) {
				var id = changedTouches[i].identifier;
>>>>>>> cf503211
				// some devices can send multiple touchstarts
				if (enyo.indexOf(id, this.orderedTouches) < 0) {
					this.orderedTouches.push(id);
				}
<<<<<<< HEAD
			}, this);
			if (e.touches.length >= 2 && !this.gesture) {
				var p = this.gesturePositions(e);
=======
			}
			if (inEvent.touches.length >= 2 && !this.gesture) {
				var p = this.gesturePositions(inEvent);
>>>>>>> cf503211
				this.gesture = this.gestureVector(p);
				this.gesture.angle = this.gestureAngle(p);
				this.gesture.scale = 1;
				this.gesture.rotation = 0;
				var g = this.makeGesture('gesturestart', e, {vector: this.gesture, scale: 1, rotation: 0});
				enyo.dispatch(g);
			}
		},

		/**
		* @private
		*/
		touchend: function(e) {
			// some devices can send multiple changed touches on start and end
<<<<<<< HEAD
			enyo.forEach(e.changedTouches, function(t) {
				enyo.remove(t.identifier, this.orderedTouches);
			}, this);
			if (e.touches.length <= 1 && this.gesture) {
				var t = e.touches[0] || e.changedTouches[e.changedTouches.length - 1];
=======
			var i,
			changedTouches = inEvent.changedTouches,
			length = changedTouches.length;
			for (i = 0; i < length; i++) {
				enyo.remove(changedTouches[i].identifier, this.orderedTouches);
			}
			if (inEvent.touches.length <= 1 && this.gesture) {
				var t = inEvent.touches[0] || inEvent.changedTouches[inEvent.changedTouches.length - 1];
>>>>>>> cf503211
				// gesture end sends last rotation and scale, with the x/y of the last finger
				enyo.dispatch(this.makeGesture('gestureend', e, {vector: {xcenter: t.pageX, ycenter: t.pageY}, scale: this.gesture.scale, rotation: this.gesture.rotation}));
				this.gesture = null;
			}
		},

		/**
		* @private
		*/
		touchmove: function(e) {
			if (this.gesture) {
				var g = this.makeGesture('gesturechange', e);
				this.gesture.scale = g.scale;
				this.gesture.rotation = g.rotation;
				enyo.dispatch(g);
			}
		},

		/**
		* @private
		*/
		findIdentifiedTouch: function(touches, id) {
			for (var i = 0, t; (t = touches[i]); i++) {
				if (t.identifier === id) {
					return t;
				}
			}
		},

		/**
		* @private
		*/
		gesturePositions: function(e) {
			var first = this.findIdentifiedTouch(e.touches, this.orderedTouches[0]);
			var last = this.findIdentifiedTouch(e.touches, this.orderedTouches[this.orderedTouches.length - 1]);
			var fx = first.pageX, lx = last.pageX, fy = first.pageY, ly = last.pageY;
			// center the first touch as 0,0
			var x = lx - fx, y = ly - fy;
			var h = Math.sqrt(x*x + y*y);
			return {x: x, y: y, h: h, fx: fx, lx: lx, fy: fy, ly: ly};
		},

		/**
		* Finds rotation angle.
		* 
		* @private
		*/
		gestureAngle: function(positions) {
			var p = positions;
			// yay math!, rad -> deg
			var a = Math.asin(p.y / p.h) * (180 / Math.PI);
			// fix for range limits of asin (-90 to 90)
			// Quadrants II and III
			if (p.x < 0) {
				a = 180 - a;
			}
			// Quadrant IV
			if (p.x > 0 && p.y < 0) {
				a += 360;
			}
			return a;
		},

		/**
		* Finds bounding box.
		* 
		* @private
		*/
		gestureVector: function(positions) {
			// the least recent touch and the most recent touch determine the bounding box of the gesture event
			var p = positions;
			// center the first touch as 0,0
			return {
				magnitude: p.h,
				xcenter: Math.abs(Math.round(p.fx + (p.x / 2))),
				ycenter: Math.abs(Math.round(p.fy + (p.y / 2)))
			};
		},

		/**
		* @private
		*/
		makeGesture: function(type, e, cache) {
			var vector, scale, rotation;
			if (cache) {
				vector = cache.vector;
				scale = cache.scale;
				rotation = cache.rotation;
			} else {
				var p = this.gesturePositions(e);
				vector = this.gestureVector(p);
				scale = vector.magnitude / this.gesture.magnitude;
				// gestureEvent.rotation is difference from the starting angle, clockwise
				rotation = (360 + this.gestureAngle(p) - this.gesture.angle) % 360;
			}
			var event = enyo.clone(e);
			return enyo.mixin(event, {
				type: type,
				scale: scale,
				pageX: vector.xcenter,
				pageY: vector.ycenter,
				rotation: rotation
			});
		}
	};

})(enyo, this);<|MERGE_RESOLUTION|>--- conflicted
+++ resolved
@@ -51,29 +51,22 @@
 		*/
 		touchstart: function(e) {
 			// some devices can send multiple changed touches on start and end
-<<<<<<< HEAD
-			enyo.forEach(e.changedTouches, function(t) {
-				var id = t.identifier;
-=======
 			var i,
-			changedTouches = inEvent.changedTouches,
-			length = changedTouches.length;
+				changedTouches = e.changedTouches,
+				length = changedTouches.length;
+
 			for (i = 0; i < length; i++) {
 				var id = changedTouches[i].identifier;
->>>>>>> cf503211
+
 				// some devices can send multiple touchstarts
 				if (enyo.indexOf(id, this.orderedTouches) < 0) {
 					this.orderedTouches.push(id);
 				}
-<<<<<<< HEAD
-			}, this);
+			}
+
 			if (e.touches.length >= 2 && !this.gesture) {
 				var p = this.gesturePositions(e);
-=======
-			}
-			if (inEvent.touches.length >= 2 && !this.gesture) {
-				var p = this.gesturePositions(inEvent);
->>>>>>> cf503211
+
 				this.gesture = this.gestureVector(p);
 				this.gesture.angle = this.gestureAngle(p);
 				this.gesture.scale = 1;
@@ -88,22 +81,17 @@
 		*/
 		touchend: function(e) {
 			// some devices can send multiple changed touches on start and end
-<<<<<<< HEAD
-			enyo.forEach(e.changedTouches, function(t) {
-				enyo.remove(t.identifier, this.orderedTouches);
-			}, this);
+			var i,
+				changedTouches = e.changedTouches,
+				length = changedTouches.length;
+
+			for (i = 0; i < length; i++) {
+				enyo.remove(changedTouches[i].identifier, this.orderedTouches);
+			}
+
 			if (e.touches.length <= 1 && this.gesture) {
 				var t = e.touches[0] || e.changedTouches[e.changedTouches.length - 1];
-=======
-			var i,
-			changedTouches = inEvent.changedTouches,
-			length = changedTouches.length;
-			for (i = 0; i < length; i++) {
-				enyo.remove(changedTouches[i].identifier, this.orderedTouches);
-			}
-			if (inEvent.touches.length <= 1 && this.gesture) {
-				var t = inEvent.touches[0] || inEvent.changedTouches[inEvent.changedTouches.length - 1];
->>>>>>> cf503211
+
 				// gesture end sends last rotation and scale, with the x/y of the last finger
 				enyo.dispatch(this.makeGesture('gestureend', e, {vector: {xcenter: t.pageX, ycenter: t.pageY}, scale: this.gesture.scale, rotation: this.gesture.rotation}));
 				this.gesture = null;
