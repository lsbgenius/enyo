(function (enyo, scope) {
	/**
	* An [object]{@glossary Object} representing the scroll boundaries.
	*
	* @typedef {Object} enyo.Scroller~BoundaryObject
	* @property {Number} left - The left scroll position.
	* @property {Number} top - The top scroll position.
	* @property {Number} maxLeft - Maximum value for the left scroll position (minimum is always 0).
	* @property {Number} maxTop - Maximum value for the top scroll position (minimum is always 0).
	* @property {Number} clientHeight - The vertical size of the [scroller]{@link enyo.Scroller} on
	*	screen.
	* @property {Number} clientWidth - The horizontal size of the [scroller]{@link enyo.Scroller} on
	*	screen.
	* @property {Number} width - The horizontal size of the full area of the scrolled region.
	* @property {Number} height - The vertical size of the full area of the scrolled region.
	* @property {Number} xDir - Either `1`, `-1`, or `0`, indicating positive movement along the
	*	x-axis, negative movement, or no movement, respectively.
	* @property {Number} yDir - Either `1`, `-1`, or `0`, indicating positive movement along the
	*	y-axis, negative movement, or no movement, respectively.
	*/


	/**
	* An [object]{@glossary Object} representing the overscroll boundaries.
	*
	* @typedef {Object} enyo.Scroller~OverscrollBoundaryObject
	* @property {Number} overleft - The left overscroll position.
	* @property {Number} overtop - The top overscroll position.
	*/

	/**
	* The extended {@glossary event} [object]{@glossary Object} that is provided 
	* when a scroll event is fired.
	*
	* @typedef {Object} enyo.Scroller~ScrollEvent
	* @property {enyo.Scroller~BoundaryObject} bounds Current values of scroller bounds.
	*/

	/**
	* Fires when a scrolling action starts.
	*
	* @event enyo.Scroller#onScrollStart
	* @type {Object}
	* @property {Object} sender - The [component]{@link enyo.Component} that most recently 
	*	propagated the {@glossary event}.
	* @property {enyo.Scroller~ScrollEvent} event - An [object]{@glossary Object} containing 
	*	event information.
	* @public
	*/

	/**
	* Fires while a scrolling action is in progress.
	*
	* @event enyo.Scroller#onScroll
	* @type {Object}
	* @property {Object} sender - The [component]{@link enyo.Component} that most recently 
	*	propagated the {@glossary event}.
	* @property {Object} event - An [object]{@glossary Object} containing 
	*	event information.
	* @public
	*/

	/**
	* Fires when a scrolling action stops.
	*
	* @event enyo.Scroller#onScrollStop
	* @type {Object}
	* @property {Object} sender - The [component]{@link enyo.Component} that most recently 
	*	propagated the {@glossary event}.
	* @property {Object} event - An [object]{@glossary Object} containing 
	*	event information.
	* @public
	*/

	/**
	* {@link enyo.Scroller} is a scroller suitable for use in both desktop and mobile
	* applications.
	* 
	* In some mobile environments, a default scrolling solution is not implemented for
	* DOM elements. In such cases, `enyo.Scroller` implements a touch-based scrolling
	* solution, which may be opted into either globally (by setting
	* [touchScrolling]{@link enyo.Scroller#touchScrolling} to `true`) or on a
	* per-instance basis (by specifying a [strategyKind]{@link enyo.Scroller#strategyKind}
	* of `"TouchScrollStrategy"`).
	* 
	* For more information, see the documentation on
	* [Scrollers]{@linkplain $dev-guide/building-apps/layout/scrollers.html} in the
	* Enyo Developer Guide.
	*
	* @class enyo.Scroller
	* @public
	*/
	enyo.kind(
		/** @lends enyo.Scroller.prototype */ {

		/**
		* @private
		*/
		name: 'enyo.Scroller',

		/**
		* @private
		*/
		published: 
			/** @lends enyo.Scroller.prototype */ {

			/**
			* Specifies how to horizontally scroll.  Acceptable values are `'scroll'`, `'auto'`,
			* `'hidden'`, and `'default'`. The precise effect of the setting is determined by the
			* scroll strategy.
			* 
			* @type {String}
			* @default 'default'
			* @public
			*/
			horizontal: 'default',

			/**
			* Specifies how to vertically scroll.  Acceptable values are `'scroll'`, `'auto'`,
			* `'hidden'`, and `'default'`. The precise effect of the setting is determined by the
			* scroll strategy.
			* 
			* @type {String}
			* @default 'default'
			* @public
			*/
			vertical: 'default',

			/**
			* The vertical scroll position.
			* 
			* @type {Number}
			* @default 0
			* @public
			*/
			scrollTop: 0,

			/**
			* The horizontal scroll position.
			* 
			* @type {Number}
			* @default 0
			* @public
			*/
			scrollLeft: 0,

			/**
			* Maximum height of the scroll content.
			* 
			* @type {Number}
			* @default null
			* @memberof enyo.Scroller.prototype
			* @public
			*/
			maxHeight: null,

			/**
			* Set to `true` to make this [scroller]{@link enyo.Scroller} select a 
			* platform-appropriate touch-based scrolling strategy. Note that if you specify a value 
			* for [strategyKind]{@link enyo.Scroller#strategyKind}, that will take precedence over
			* this setting.
			* 
			* @type {Boolean}
			* @default false
			* @public
			*/
			touch: false,
			/**
			* Specifies a type of scrolling. The [scroller]{@link enyo.Scroller} will attempt to 
			* automatically select a strategy compatible with the runtime environment. Alternatively,
			* you may choose to use a specific strategy:
			* 
			* - [ScrollStrategy]{@link enyo.ScrollStrategy} is the default and implements no 
			*	scrolling, relying instead on the environment to scroll properly.
			* - [TouchScrollStrategy]{@link enyo.TouchScrollStrategy} implements a touch scrolling 
			*	mechanism.
			* - [TranslateScrollStrategy]{@link enyo.TranslateScrollStrategy} implements a touch 
			*	scrolling mechanism using translations; it is currently recommended only for Android
			*	3 and 4, and Windows Phone 8.
			* - [TransitionScrollStrategy]{@link enyo.TransitionScrollStrategy} implements a touch 
			*	scrolling mechanism using CSS transitions; it is currently recommended only for iOS 
			*	5 and later.
			*
			* @type {String}
			* @default 'ScrollStrategy'
			* @public
			*/
			strategyKind: 'ScrollStrategy',

			/**
			* Set to `true` to display a scroll thumb in touch [scrollers]{@link enyo.Scroller}.
			* 
			* @type {Boolean}
			* @default true
			* @public
			*/
			thumb: true,

			/**
			* If `true`, mouse wheel may be used to move the [scroller]{@link enyo.Scroller}.
			* 
			* @type {Boolean}
			* @default true
			* @public
			*/
			useMouseWheel: true
		},

		/**
		* @private
		*/
		events: {
			onScrollStart: '',
			onScroll: '',
			onScrollStop: ''
		},

		/**
		* If `true`, enables touch scrolling globally.
		*
		* @name touchScrolling
		* @type {Boolean}
		* @default undefined
		* @memberof enyo.Scroller.prototype
		* @public
		*/

		/**
		* If `true` and this is a touch [scroller]{@link enyo.Scroller}, the scroller
		* will overscroll and bounce back at the edges.
		*
		* @type {Boolean}
		* @default true
		* @public
		*/
		touchOverscroll: true,

		/**
		* If `true`, the [scroller]{@link enyo.Scroller} will not propagate `dragstart` 
		* [events]{@glossary event} that cause it to start scrolling.
		*
		* @type {Boolean}
		* @default true
		* @public
		*/
		preventDragPropagation: true,

		/**
		* If `true`, the [scroller]{@link enyo.Scroller} will not propagate scroll 
		* [events]{@glossary event}.
		*
		* @type {Boolean}
		* @default true
		* @public
		*/
		preventScrollPropagation: true,

		/**
		* Needed to allow global mods to `enyo.Scroller.touchScrolling`.
		* 
		* @private
		*/
		noDefer: true,

		/**
		* @private
		*/
		handlers: {
			onscroll: 'domScroll',
			onScrollStart: 'scrollStart',
			onScroll: 'scroll',
			onScrollStop: 'scrollStop'
		},

		/**
		* @private
		*/
		classes: 'enyo-scroller',

		/**
		* @private
		*/
		statics: {
			osInfo: [
				{os: 'android', version: 3},
				{os: 'androidChrome', version: 18},
				{os: 'androidFirefox', version: 16},
				{os: 'firefoxOS', version: 16},
				{os: 'ios', version: 5},
				{os: 'webos', version: 1e9},
				{os: 'blackberry', version:1e9},
				{os: 'tizen', version: 2}
			],
			//* Returns true if platform should have touch events.
			hasTouchScrolling: function() {
				for (var i=0, t; (t=this.osInfo[i]); i++) {
					if (enyo.platform[t.os]) {
						return true;
					}
				}
				// special detection for IE10+ on touch devices
				if ((enyo.platform.ie >= 10 || enyo.platform.windowsPhone >= 8) && enyo.platform.touch) {
					return true;
				}
			},
			/**
				Returns true if the platform has native div scrollers (desktop
				browsers always have them).
			*/
			hasNativeScrolling: function() {
				for (var i=0, t; (t=this.osInfo[i]); i++) {
					if (enyo.platform[t.os] < t.version) {
						return false;
					}
				}
				return true;
			},
			getTouchStrategy: function() {
				return (enyo.platform.androidChrome >= 27) || (enyo.platform.android >= 3) || (enyo.platform.windowsPhone === 8) || (enyo.platform.webos >= 4)
					? 'TranslateScrollStrategy'
					: 'TouchScrollStrategy';
			}
		},

		/**
		* @private
		*/
		controlParentName: 'strategy',

		/**
		* @method
		* @private
		*/
		create: enyo.inherit(function (sup) {
			return function() {
				sup.apply(this, arguments);
				this.horizontalChanged();
				this.verticalChanged();
				this.useMouseWheelChanged();
			};
		}),

		/**
		* @method
		* @private
		*/
		importProps: enyo.inherit(function (sup) {
			return function(inProps) {
				sup.apply(this, arguments);
				// allow global overriding of strategy kind
				if (inProps && inProps.strategyKind === undefined && (enyo.Scroller.touchScrolling || this.touch)) {
					this.strategyKind = enyo.Scroller.getTouchStrategy();
				}
			};
		}),

		/**
		* @method
		* @private
		*/
		initComponents: enyo.inherit(function (sup) {
			return function() {
				this.strategyKindChanged();
				sup.apply(this, arguments);
			};
		}),

		/**
		* @method
		* @private
		*/
		rendered: enyo.inherit(function (sup) {
			return function() {
				sup.apply(this, arguments);
				this.syncStrategy();
			};
		}),

		/**
		* @method
		* @private
		*/
		syncStrategy: function() {
			this.$.strategy.setScrollLeft(this.scrollLeft);
			this.$.strategy.setScrollTop(this.scrollTop);
		},

		/**
		* @private
		*/
		strategyKindChanged: function () {
			if (this.$.strategy) {
				this.$.strategy.destroy();
				this.controlParent = null;
			}
			// note: createComponents automatically updates controlParent.
			this.createStrategy();
			if (this.hasNode()) {
				this.render();
			}
		},

		/**
		* @private
		*/
		createStrategy: function () {
			this.createComponents([{name: 'strategy', maxHeight: this.maxHeight,
				kind: this.strategyKind, thumb: this.thumb,
				preventDragPropagation: this.preventDragPropagation,
				overscroll:this.touchOverscroll, isChrome: true}]);
		},

		/**
		* @private
		*/
		getStrategy: function () {
			return this.$.strategy;
		},

		/**
		* @private
		*/
		maxHeightChanged: function () {
			this.$.strategy.setMaxHeight(this.maxHeight);
		},

		/**
		* @method
		* @private
		*/
		showingChanged: enyo.inherit(function (sup) {
			return function() {
				sup.apply(this, arguments);
				if (this.showing) {
					this.syncStrategy();
				}
			};
		}),

		/**
		* @private
		*/
		showingChangedHandler: enyo.inherit(function(sup) {
			return function(sender, event) {
				if (this.showing && event.showing) {
					this.syncStrategy();
				}
			};
		}),

		/**
		* @private
		*/
		thumbChanged: function () {
			this.$.strategy.setThumb(this.thumb);
		},

		/**
		* @private
		*/
		horizontalChanged: function () {
			this.$.strategy.setHorizontal(this.horizontal);
		},

		/**
		* @private
		*/
		verticalChanged: function () {
			this.$.strategy.setVertical(this.vertical);
		},

		// FIXME: these properties are virtual; property changed methods are fired only if
		// property value changes, not if getter changes.
		
		/**
		* Sets the horizontal scroll position.
		*
		* @param {Number} left - The horizontal scroll position in pixels.
		* @public
		*/
		setScrollLeft: function (left) {
<<<<<<< HEAD
			if (this.cachedPosition) {
				this.cachedPosition.left = left;
			}
=======
			this.scrollLeft = left;
>>>>>>> 7e40b8f2
			this.$.strategy.setScrollLeft(left);
		},

		/**
		* Sets the vertical scroll position.
		*
		* @param {Number} top - The vertical scroll position in pixels.
		* @public
		*/
		setScrollTop: function (top) {
<<<<<<< HEAD
			if (this.cachedPosition) {
				this.cachedPosition.top = top;
			}
=======
			this.scrollTop = top;
>>>>>>> 7e40b8f2
			this.$.strategy.setScrollTop(top);
		},

		/**
		* Retrieves the horizontal scroll position.
		*
		* @returns {Number} The horizontal scroll position in pixels.
		* @public
		*/
		getScrollLeft: function () {
			// sync our internal property
			this.scrollLeft = this.$.strategy.getScrollLeft();
			return this.scrollLeft;
		},

		/**
		* Retrieves the vertical scroll position.
		*
		* @returns {Number} The vertical scroll position in pixels.
		* @public
		*/
		getScrollTop: function () {
			// sync our internal property
			this.scrollTop = this.$.strategy.getScrollTop();
			return this.scrollTop;
		},

		/**
		* Retrieves the scroll boundaries of the [scroller]{@link enyo.Scroller}.
		* 
		* @returns {enyo.Scroller~BoundaryObject} An [object]{@glossary Object} describing the 
		*	scroll boundaries.
		* @public
		*/
		getScrollBounds: function () {
			var bounds  = this.$.strategy.getScrollBounds();
			if (
				(bounds.xDir !== -1 && bounds.xDir !== 0 && bounds.xDir !== 1) ||
				(bounds.yDir !== -1 && bounds.yDir !== 0 && bounds.yDir !== 1)
			) {
				this.decorateBounds(bounds);
			}
			// keep our properties synchronized always and without extra calls
			this.scrollTop  = bounds.top;
			this.scrollLeft = bounds.left;
			return bounds;
		},

		/** 
		* Trigger a remeasurement of the scroller's metrics (specifically, the
		* size of its viewport, the size of its contents and the difference between
		* the two, which determines the extent to which the scroller may scroll).
		* 
		* You should generally not need to call this from application code, as the
		* scroller usually remeasures automatically whenever needed. This method
		* exists primarily to support an internal use case for
		* [enyo.DataList]{@link enyo.DataList}.
		*
		* @public
		*/
		remeasure: function() {
			var s = this.$.strategy;
			if (s.remeasure) s.remeasure();
		},

		/**
		* Scrolls the given [control]{@link enyo.Control} into view.
		*
		* @param {enyo.Control} ctl - The control to make visible in the
		*	[scroller's]{@link enyo.Scroller} viewport.
		* @param {Boolean} alignWithTop - If `true`, the node is aligned with the top
		* of the scroller.
		* @public
		*/
		scrollIntoView: function (ctl, alignWithTop) {
			this.$.strategy.scrollIntoView(ctl, alignWithTop);
		},

		/** 
		* Scrolls to the specified position.
		*
		* @param {Number} x - The `x` position in pixels.
		* @param {Number} y - The `y` position in pixels.
		* @public
		*/
		scrollTo: function (x, y) {
			this.$.strategy.scrollTo(x, y);
		},

		/**
		* Ensures that the given [control]{@link enyo.Control} is visible in the 
		* [scroller's]{@link enyo.Scroller} viewport. Unlike 
		* [scrollIntoView()]{@link enyo.Scroller#scrollIntoView}, which uses DOM's 
		* [scrollIntoView()]{@glossary scrollIntoView}, this only affects the current 
		* scroller.
		*
		* @param {enyo.Control} ctl - The [control]{@link enyo.Control} to make visible in the
		*	[scroller's]{@link enyo.Scroller} viewport.
		* @param {Boolean} alignWithTop - If `true`, the node is aligned with the top of the
		*	scroller.
		* @public
		*/
		scrollToControl: function (ctl, alignWithTop) {
			this.scrollToNode(ctl.hasNode(), alignWithTop);
		},

		/** 
		* Ensures that the given node is visible in the [scroller's]{@link enyo.Scroller} viewport.
		*
		* @param {Node} node - The node to make visible in the [scroller's]{@link enyo.Scroller}
		*	viewport.
		* @param {Boolean} alignWithTop - If `true`, the node is aligned with the top of the
		*	scroller.
		* @public
		*/
		scrollToNode: function (node, alignWithTop) {
			this.$.strategy.scrollToNode(node, alignWithTop);
		},

		/** 
		* Stops the scroller if it is currently animating.
		* 
		* @public
		*/
		stop: function() {
			if (typeof this.$.strategy.stop == 'function') {
				this.$.strategy.stop(true);
			}
		},

		/** 
		* Adds current values of `getScrollBounds()` to {@glossary event}.
		* 
		* @private
		*/
		decorateScrollEvent: function (e) {
			var bounds = e.scrollBounds = e.scrollBounds || this.$.strategy._getScrollBounds();
			// in the off chance that the event already had scrollBounds then we need
			// to make sure they are decorated
			if (
				(bounds.xDir !== -1 && bounds.xDir !== 0 && bounds.xDir !== 1) ||
				(bounds.yDir !== -1 && bounds.yDir !== 0 && bounds.yDir !== 1)
			) {
				this.decorateBounds(bounds);
			}
			// keep our properties synchronized always and without extra calls
			this.scrollTop  = bounds.top;
			this.scrollLeft = bounds.left;
		},

		/**
		* @private
		*/
		decorateBounds: function (bounds) {
			var x       = this.scrollLeft - bounds.left,
				y       = this.scrollTop  - bounds.top;
			bounds.xDir = (x < 0? 1: x > 0? -1: 0);
			bounds.yDir = (y < 0? 1: y > 0? -1: 0);
			// we update our current bounds properties so we don't have to unnecessarily
			// call getScrollTop/getScrollLeft because we already have the current data
			this.scrollLeft = bounds.left;
			this.scrollTop  = bounds.top;
		},

		/** 
		* Normalizes scroll {@glossary event} to `onScroll`.
		*
		* @fires enyo.Scroller#onScroll
		* @private
		*/
		domScroll: function (sender, e) {
			// if a scroll event originated here, pass it to our strategy to handle
			if (this.$.strategy.domScroll && e.originator == this) {
				this.$.strategy.domScroll(sender, e);
			}
			this.decorateScrollEvent(e);
			this.doScroll(e);
			return true;
		},

		/**
		* @returns {Boolean} `true` if the current scroll {@glossary event} should
		* be stopped; `false` if it should be allowed to propagate.
		* @private
		*/
		shouldStopScrollEvent: function (e) {
			return (this.preventScrollPropagation &&
				e.originator.owner != this.$.strategy);
		},

		/**
		* Calls [shouldStopScrollEvent()]{@link enyo.Scroller#shouldStopScrollEvent} to
		* determine whether current scroll {@glossary event} should be stopped.
		*
		* @private
		*/
		scrollStart: function (sender, e) {
			if (!this.shouldStopScrollEvent(e)) {
				this.decorateScrollEvent(e);
				return false;
			}
			return true;
		},

		/** 
		* Either propagates or stops the current scroll {@glossary event}.
		*
		* @private
		*/
		scroll: function (sender, e) {
			// note: scroll event can be native dom or generated.
			var stop;
			if (e.dispatchTarget) {
				// allow a dom event if it orignated with this scroller or its strategy
				stop = this.preventScrollPropagation && !(e.originator == this ||
					e.originator.owner == this.$.strategy);
			} else {
				stop = this.shouldStopScrollEvent(e);
			}
			if (!stop) {
				this.decorateScrollEvent(e);
				return false;
			}
			return true;
		},

		/**
		* Calls [shouldStopScrollEvent()]{@link enyo.Scroller#shouldStopScrollEvent} to
		* determine whether current scroll {@glossary event} should be stopped.
		*
		* @private
		*/
		scrollStop: function (sender, e) {
			if (!this.shouldStopScrollEvent(e)) {
				this.decorateScrollEvent(e);
				return false;
			}
			return true;
		},

		/**
		* Scrolls to the top of the scrolling region.
		*
		* @public
		*/
		scrollToTop: function () {
			this.setScrollTop(0);
		},

		/**
		* Scrolls to the bottom of the scrolling region.
		*
		* @public
		*/
		scrollToBottom: function () {
			this.setScrollTop(this.getScrollBounds().maxTop);
		},

		/**
		* Scrolls to the right edge of the scrolling region.
		*
		* @public
		*/
		scrollToRight: function () {
			this.setScrollLeft(this.getScrollBounds().maxLeft);
		},

		/**
		* Scrolls to the left edge of the scrolling region.
		*
		* @public
		*/
		scrollToLeft: function () {
			this.setScrollLeft(0);
		},

		/**
		* Ensures scroll position is in bounds.
		*
		* @public
		*/
		stabilize: function () {
			var s = this.getStrategy();
			if (s.stabilize) {
				s.stabilize();
			}
		},

		/**
		* Sends the [useMouseWheel]{@link enyo.Scroller#useMouseWheel} property to the scroll 
		* strategy.
		*
		* @private
		*/
		useMouseWheelChanged: function () {
			this.$.strategy.setUseMouseWheel(this.useMouseWheel);
		},

		/**
		* @private
		*/
		resize: enyo.inherit(function (sup) {
			return function () {
				if (this.getAbsoluteShowing(true)) {
					sup.apply(this, arguments);
				}
			};
		})
	});

	// provide a touch scrolling solution by default when the environment is mobile
	if (enyo.Scroller.hasTouchScrolling()) {
		enyo.Scroller.prototype.strategyKind = enyo.Scroller.getTouchStrategy();
	}

})(enyo, this);<|MERGE_RESOLUTION|>--- conflicted
+++ resolved
@@ -479,13 +479,6 @@
 		* @public
 		*/
 		setScrollLeft: function (left) {
-<<<<<<< HEAD
-			if (this.cachedPosition) {
-				this.cachedPosition.left = left;
-			}
-=======
-			this.scrollLeft = left;
->>>>>>> 7e40b8f2
 			this.$.strategy.setScrollLeft(left);
 		},
 
@@ -496,13 +489,6 @@
 		* @public
 		*/
 		setScrollTop: function (top) {
-<<<<<<< HEAD
-			if (this.cachedPosition) {
-				this.cachedPosition.top = top;
-			}
-=======
-			this.scrollTop = top;
->>>>>>> 7e40b8f2
 			this.$.strategy.setScrollTop(top);
 		},
 
