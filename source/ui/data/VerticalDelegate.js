--- conflicted
+++ resolved
@@ -1,14 +1,8 @@
 (function (enyo, scope) {
 	/**
-<<<<<<< HEAD
 	* This is a [delegate]{@glossary delegate} (strategy) used by {@link enyo.DataList}
 	* for vertically-oriented lists. This is used by all lists for this strategy; it
 	* does not get copied, but is called directly from the list.
-=======
-	* This is a [delegate]{@glossary delegate} (strategy) used by 
-	* [`enyo.DataList`]{@link enyo.DataList} for vertically oriented lists. This is used by all
-	* lists for this strategy and does not get copied but called directly from the list.
->>>>>>> 9c1d3dcb
 	*
 	* @name enyo.DataList.delegates.vertical
 	* @type Object
@@ -30,15 +24,7 @@
 		* Sets the priority properties for this orientation, which can then be customized by
 		* other [delegates]{@glossary delegate} that wish to share basic functionality.
 		*
-<<<<<<< HEAD
-<<<<<<< HEAD
-		* @param {enyo.DataList} list The [list]{@link enyo.DataList} to perform this action on.
-=======
-		* @param {enyo.DataList} list - The list to perform this action on.
->>>>>>> ENYO-43: Re-review Enyo docs
-=======
-		* @param {enyo.DataList} list - The list to perform this action on.
->>>>>>> 9c1d3dcb
+		* @param {enyo.DataList} list - The [list]{@link enyo.DataList} to perform this action on.
 		* @private
 		*/
 		initList: function (list) {
@@ -58,15 +44,7 @@
 		* Performs a hard reset of the [list's]{@link enyo.DataList} pages and children.
 		* Scrolls to the top and resets each page's children to have the correct indices.
 		*
-<<<<<<< HEAD
-<<<<<<< HEAD
-		* @param {enyo.DataList} list The [list]{@link enyo.DataList} to perform this action on.
-=======
-		* @param {enyo.DataList} list - The list to perform this action on.
->>>>>>> ENYO-43: Re-review Enyo docs
-=======
-		* @param {enyo.DataList} list - The list to perform this action on.
->>>>>>> 9c1d3dcb
+		* @param {enyo.DataList} list - The [list]{@link enyo.DataList} to perform this action on.
 		* @private
 		*/
 		reset: function (list) {
@@ -88,15 +66,7 @@
 		/**
 		* Retrieves [list]{@link enyo.DataList} pages, indexed by their position.
 		*
-<<<<<<< HEAD
-<<<<<<< HEAD
-		* @param {enyo.DataList} list The [list]{@link enyo.DataList} to perform this action on.
-=======
-		* @param {enyo.DataList} list - The list to perform this action on.
->>>>>>> ENYO-43: Re-review Enyo docs
-=======
-		* @param {enyo.DataList} list - The list to perform this action on.
->>>>>>> 9c1d3dcb
+		* @param {enyo.DataList} list - The [list]{@link enyo.DataList} to perform this action on.
 		* @returns {Object} Returns a [hash]{@glossary Object} of the pages marked by their 
 		*	position as either 'firstPage' or 'lastPage'.
 		* @private
@@ -120,15 +90,7 @@
 		* Refreshes each page in the given [list]{@link enyo.DataList}, adjusting its position
 		* and adjusting the buffer accordingly.
 		*
-<<<<<<< HEAD
-<<<<<<< HEAD
-		* @param {enyo.DataList} list The [list]{@link enyo.DataList} to perform this action on.
-=======
-		* @param {enyo.DataList} list - The list to perform this action on.
->>>>>>> ENYO-43: Re-review Enyo docs
-=======
-		* @param {enyo.DataList} list - The list to perform this action on.
->>>>>>> 9c1d3dcb
+		* @param {enyo.DataList} list - The [list]{@link enyo.DataList} to perform this action on.
 		* @private
 		*/
 		refresh: function (list) {
@@ -163,15 +125,7 @@
 		* [scroller]{@link enyo.Scroller} (so we know that is available). Now we need to
 		* cache our initial size values and apply them to our pages individually.
 		*
-<<<<<<< HEAD
-<<<<<<< HEAD
-		* @param {enyo.DataList} list The [list]{@link enyo.DataList} to perform this action on.
-=======
-		* @param {enyo.DataList} list - The list to perform this action on.
->>>>>>> ENYO-43: Re-review Enyo docs
-=======
-		* @param {enyo.DataList} list - The list to perform this action on.
->>>>>>> 9c1d3dcb
+		* @param {enyo.DataList} list - The [list]{@link enyo.DataList} to perform this action on.
 		* @private
 		*/
 		rendered: function (list) {
@@ -310,18 +264,8 @@
 		/**
 		* Attempts to scroll to the given index.
 		*
-<<<<<<< HEAD
-<<<<<<< HEAD
-		* @param {enyo.DataList} list The [list]{@link enyo.DataList} to perform this action on.
-		* @param {Number} i The index to scroll to.
-=======
-		* @param {enyo.DataList} list - The list to perform this action on.
+		* @param {enyo.DataList} list - The [list]{@link enyo.DataList} to perform this action on.
 		* @param {Number} i - The index to scroll to.
->>>>>>> ENYO-43: Re-review Enyo docs
-=======
-		* @param {enyo.DataList} list - The list to perform this action on.
-		* @param {Number} i - The index to scroll to.
->>>>>>> 9c1d3dcb
 		* @private
 		*/
 		scrollToIndex: function (list, i) {
