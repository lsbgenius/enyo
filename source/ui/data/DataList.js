//*@public
/**
	_enyo.DataList_ is an [enyo.DataRepeater](#enyo.DataRepeater) that employs a
	paginated scrolling scheme to enhance performance with larger datasets. The
	data is provided to the DataList by an [enyo.Collection](#enyo.Collection) set
	as the value of its _collection_ property.

	Note that care should be taken when deciding how to lay out the list's
	children. When there are a large number of child elements, the layout process
	can be taxing and non-performant for the browser. Avoid	dynamically-updated
	layouts that require lots of calculations each time the data in a view is
	updated. Try to use CSS whenever possible.

	While paging through data, _enyo.DataList_ emits the _paging_ event, which
	allows you to make updates on a per-page basis, as necessary. You may register
	for this event by calling _addListener()_ and specifying the event, along with
	a callback method.

	The callback method is passed a reference to the _enyo.DataList_, the name of
	the event (_"paging"_), and a hash with the properties _start_, _end_, and
	_action_, referring to the lowest active index in the dataset, the highest
	active index, and the action that triggered the paging, respectively. The
	value of _action_ value may be either _"scroll"_ or _"reset"_.
*/
enyo.kind({
	name: "enyo.DataList",
	kind: enyo.DataRepeater,
	/**
		_enyo.DataList_ places its rows inside of a scroller. Any configurable
		options of _enyo.Scroller_ may be placed in this hash; their values will be
		set accordingly on this list's scroller. If no options are specified, the
		default _enyo.Scroller_ settings are used.
	*/
	scrollerOptions: null,
	/**
		The paging orientation. Valid values are _"vertical"_ and _"horizontal"_.
		This property will be mapped to a particular strategy governing how the list
		will flow.
	*/
	orientation: "vertical",
	/**
		This is typically handled automatically, but some platforms may benefit from
		having a larger or smaller value here. If there is a number here, it will be
		multiplied by the available viewport size (depending on orientation) to
		determine the minimum page size. The page size is directly related to the
		number of controls that are generated at any given time (and that
		subsequently need updating) whenever paging occurs. This number may be any
		rational number greater than _1.2_.
	*/
	pageSizeMultiplier: null,
	/**
		It is helpful for performance if the list doesn't need to guess at the size of
		the children. In cases where all children are a fixed height/width (depending on
		the orientation of the list) you may explicitly define that value for the list
		to use and bypass much of its guesswork. This value is a number that will be interpreted
		in pixels and applied to the primary size depending on orientation: _height_ when
		_vertical_ and _width_ when _horizontal_. Note this value is not applied to the
		children via CSS by the list.
	*/
	fixedChildSize: null,
	/**
		To disable the default smoothing-transitions (for supported platforms), set
		this flag to false.
	*/
	allowTransitions: true,
	/**
		Because some systems perform poorly on initialization, there is a delay when
		we attempt to actually draw the contents of a DataList. Usually, you will
		not need to adjust this value (expressed in milliseconds). If _renderDelay_
		is null, there will be no delay and rendering will take place synchronously.
		If _renderDelay_ is set to 0, rendering will be done asynchronously.
	*/
	renderDelay: 250,
	/**
		Completely resets the current list such that it scrolls to the top of the
		scrollable region and regenerates all of its children. This is typically
		necessary only on initialization or if the entire dataset has been swapped
		out.
	*/
	reset: function () {
		if (this.get("absoluteShowing")) {
			// we can only reset if we've already rendered
			if (this.generated && this.$.scroller.generated) {
				this.delegate.reset(this);
			}
		} else {
			this._addToShowingQueue("reset", this.reset);
		}
	},
	/**
		Unlike _reset()_, which tears down and regenerates the entire list, this
		method attempts to refresh the pages as they are against the current
		dataset. This is much cheaper to call than _reset()_, but is primarily used
		internally.
	*/
	refresh: function () {
		if (this.get("absoluteShowing")) {
			if (this.hasRendered) {
				this.delegate.refresh(this);
			}
		} else {
			this._addToShowingQueue("refresh", this.refresh);
		}
	},
	/**
		Pass in an integer within the bounds of the lists's collection to scroll to
		the position of that index in the list.
	*/
	scrollToIndex: function (idx) {
		if (idx >= 0 && idx < this.length) {
			if (this.get("absoluteShowing")) {
				this.delegate.scrollToIndex(this, idx);
			} else {
				this._addToShowingQueue("scrollToIndex", function () {
					this.delegate.scrollToIndex(this, idx);
				});
			}
		}
	},
	//*@protected
	constructor: enyo.inherit(function (sup) {
		return function () {
			sup.apply(this, arguments);
			this.metrics       = {};
			this.metrics.pages = {};
			if (this.pageSizeMultiplier !== null && !isNaN(this.pageSizeMultiplier)) {
				this.pageSizeMultiplier = Math.max(1.2, this.pageSizeMultiplier);
			}
		};
	}),
	create: enyo.inherit(function (sup) {
		return function () {
			// if we can, we use transitions
			this.allowTransitionsChanged();
			// map the selected strategy to the correct delegate for operations
			// on the list, default to _vertical_ if none is provided or if it
			// could not be found
			this.delegate = this.ctor.delegates[this.orientation] || this.base.delegates.vertical;
			// if the delegate has an initialization routine execute it now before the
			// container and children are rendered
			if (this.delegate.initList) {
				this.delegate.initList(this);
			}
			sup.apply(this, arguments);
			// initialize the _pages_ array and add the pages to it
			this.pages = [this.$.page1, this.$.page2];
		};
	}),
	render: enyo.inherit(function (sup) {
		return function () {
			this.$.scroller.canGenerate = false;
			this.$.scroller.teardownRender();
			sup.apply(this, arguments);
		};
	}),
	/**
		Attempts to perform initialization. There are only a few basic startup
		paths, but we need to be aware of what they are:

		* The view is rendered, it has a collection, and the collection has data.
		* The view is rendered, it has a collection with no data, and data is added
			later.
		* The view is rendered, but has no collection.

		Once the list itself is rendered, we check to see if we have a collection;
		if so, do we have any data to start rendering the rest of the list?
		Ultimately, the implementation decisions are decided by the delegate
		strategy.
	*/
	rendered: function () {
		if (this.get("absoluteShowing")) {
			// actually rendering a datalist can be taxing for some systems so
			// we arbitrarily delay showing for a fixed amount of time unless delay is
			// null in which case it will be executed immediately
			var startup = function () {
				// now that the base list is rendered, we can safely generate our scroller
				this.$.scroller.canGenerate = true;
				this.$.scroller.render();
				// and now we hand over the action to our strategy to let it initialize the
				// way it needs to
				this.delegate.rendered(this);
				this.hasRendered = true;
				// now add our class to adjust visibility (if no overridden)
				this.addClass("rendered");
				if (this.didRender) {
					this.didRender();
				}
			};
			if (this.renderDelay === null) {
				startup.call(this);
			} else {
				this.startJob("rendering", startup, this.renderDelay);
				// this delay will allow slower systems to keep going and get everything else
				// on screen before worrying about setting up the list
			}
		} else {
			this._addToShowingQueue("rendered", this.rendered);
		}
	},
	//*@protected
	_absoluteShowingChanged: function () {
		if (this.get("absoluteShowing")) {
			if (this._showingQueue && this._showingQueue.length) {
				var queue = this._showingQueue;
				var methods = this._showingQueueMethods;
				var fn;
				var name;
				this._showingQueue = null;
				this._showingQueueMethods = null;
				do {
					name = queue.shift();
					fn = methods[name];
					fn.call(this);
				} while (queue.length);
			}
		}
	},
	_addToShowingQueue: function (name, fn) {
		var queue = this._showingQueue || (this._showingQueue = []);
		var methods = this._showingQueueMethods || (this._showingQueueMethods = {});
		var idx = enyo.indexOf(name, queue);
		if (idx >= 0) {
			queue.splice(idx, 1);
		}
		queue.push(name);
		methods[name] = fn;
	},
	//*@public
	/**
		Overloaded to call a method of the delegate strategy.
	*/
	modelsAdded: function (c, e, props) {
		if (c === this.collection && this.$.scroller.canGenerate) {
			if (this.get("absoluteShowing")) {
				this.delegate.modelsAdded(this, props);
			} else {
				this._addToShowingQueue("modelsAdded", function () {
					this.delegate.modelsAdded(this, props);
				});
			}
		}
	},
	/**
		Overloaded to call a method of the delegate strategy.
	*/
	modelsRemoved: function (c, e, props) {
		if (c === this.collection && this.$.scroller.canGenerate) {
			if (this.get("absoluteShowing")) {
				this.delegate.modelsRemoved(this, props);
			} else {
				this._addToShowingQueue("modelsRemoved", function () {
					this.delegate.modelsRemoved(this, props);
				});
			}
		}
	},
	destroy: enyo.inherit(function (sup) {
		return function () {
			if (this.delegate && this.delegate.destroyList) {
				this.delegate.destroyList(this);
			}
			this._showingQueue = null;
			this._showingQueueMethods = null;
			sup.apply(this, arguments);
		};
	}),
	/**
		Overloaded from base kind to ensure that the container options correctly apply
		the scroller options before instantiating it.
	*/
	initContainer: enyo.inherit(function (sup) {
		return function () {
			var o = enyo.clone(this.get("containerOptions")),
				s = this.get("scrollerOptions");
			if (s) { enyo.mixin(o, s, {exists: true}); }
			this.set("containerOptions", o);
			sup.apply(this, arguments);
		};
	}),
	/**
		We let the delegate strategy manage the event, but we arbitrarily return
		true because we don't want the event to propagate beyond this kind.
	*/
	didScroll: function (sender, event) {
		if (this.hasRendered) {
			if (this.heightNeedsUpdate || this.widthNeedsUpdate) {
				// assign this here so that if for any reason it needs to
				// it can reset it
				this.heightNeedsUpdate = this.widthNeedsUpdate = false;
				this.refresh();
			}
			this.delegate.didScroll(this, event);
		}
		return true;
	},
	/**
		Special override to handle resizing in an attempt to minimize the amount of
		work we're doing. We don't want to waterfall the event to all children, so
		we hijack the normal handler.
	*/
	didResize: function (sender, event) {
<<<<<<< HEAD
		if (this.hasRendered) {
			if (this.heightNeedsUpdate || this.widthNeedsUpdate) {
				// assign this here so that if for any reason it needs to
				// it can reset it
				this.heightNeedsUpdate = this.widthNeedsUpdate = false;
				this.refresh();
			}
			this.delegate.didResize(this, event);
=======
		if (this.get("absoluteShowing")) {
			if (this.hasRendered) {
				if (this.heightNeedsUpdate || this.widthNeedsUpdate) {
					// assign this here so that if for any reason it needs to
					// it can reset it
					this.heightNeedsUpdate = this.widthNeedsUpdate = false;
					this.refresh();
				}
				this.delegate.didResize(this, event);
			}
		} else {
			this._addToShowingQueue("didResize", this.didResize);
>>>>>>> e67d22dc
		}
	},
	/**
		Overload to adjust the root method to be able to find the nested child
		based on the requested index if its page is currently active. Returns
		undefined if the index is out of bounds or if the control is not currently
		available.
	
		Also see _getChildForIndex()_, which calls this method.
	*/
	childForIndex: function (i) {
		return this.delegate.childForIndex(this, i);
	},
	//*@protected
	allowTransitionsChanged: function () {
		this.addRemoveClass("transitions", this.allowTransitions);
	},
	/**
		_enyo.DataList_ uses an overloaded container from its base kind. We set the
		container to a scroller and provide a way to modify the scroller options
		(via the _scrollerOptions_ hash). All children will reside in one of the two
		pages owned by the scroller.
	*/
	containerOptions: {name: "scroller", kind: "enyo.Scroller", components: [
		{name: "active", classes: "active", components: [
			{name: "page1", classes: "page page1"},
			{name: "page2", classes: "page page2"},
			{name: "buffer", classes: "buffer"}
		]}
	], canGenerate: false, classes: "enyo-fit enyo-data-list-scroller"},
	//* We access this kind's constructor and need it to be undeferred at that time.
	noDefer: true,
	//* All of the CSS is relative to this class.
	classes: "enyo-data-list",
	//* Our initial _controlParent_ is us for the _flyweighter_ child.
	controlParentName: "",
	//* Of course we set our container to _scroller_ as needed by the base kind.
	containerName: "scroller",
	/**
		We have to trap the Enyo-generated _onScroll_ event and let the delegate
		handle it. We also need to catch the _onresize_ events so we know when to
		update our cached sizing. We overload the default handler so that we don't
		waterfall the resizing; we arbitrarily handle it to minimize the amount of
		work we do.
	*/
	handlers: {onScroll: "didScroll", onresize: "didResize"},
	observers: {_absoluteShowingChanged: ["absoluteShowing"]},
	//* Add the RegisteredEventSupport mixin for the paging event
	mixins: [enyo.RegisteredEventSupport],
	//* All delegates are named elsewhere but are stored in these statics.
	statics: {delegates: {}},
	//* An array of the actual _page_ references for easier access.
	pages: null
});
//*@protected
/**
	All subclasses of _enyo.DataList_ will have their own _delegates_ static hash.
	This is per _kind_, not per _instance_.
*/
enyo.DataList.subclass = function (ctor) {
	ctor.delegates = enyo.clone(ctor.prototype.base.delegates || this.delegates);
};<|MERGE_RESOLUTION|>--- conflicted
+++ resolved
@@ -299,16 +299,6 @@
 		we hijack the normal handler.
 	*/
 	didResize: function (sender, event) {
-<<<<<<< HEAD
-		if (this.hasRendered) {
-			if (this.heightNeedsUpdate || this.widthNeedsUpdate) {
-				// assign this here so that if for any reason it needs to
-				// it can reset it
-				this.heightNeedsUpdate = this.widthNeedsUpdate = false;
-				this.refresh();
-			}
-			this.delegate.didResize(this, event);
-=======
 		if (this.get("absoluteShowing")) {
 			if (this.hasRendered) {
 				if (this.heightNeedsUpdate || this.widthNeedsUpdate) {
@@ -321,7 +311,6 @@
 			}
 		} else {
 			this._addToShowingQueue("didResize", this.didResize);
->>>>>>> e67d22dc
 		}
 	},
 	/**
@@ -329,7 +318,7 @@
 		based on the requested index if its page is currently active. Returns
 		undefined if the index is out of bounds or if the control is not currently
 		available.
-	
+
 		Also see _getChildForIndex()_, which calls this method.
 	*/
 	childForIndex: function (i) {
