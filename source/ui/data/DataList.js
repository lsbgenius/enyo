(function (enyo) {

	//*@public
	/**
		_enyo.DataList_ is an <a href="#enyo.DataRepeater">enyo.DataRepeater</a>
		that employs a paginated scrolling scheme to enhance performance with larger
		datasets. All children will have the _enyo.AutoBindingSupport_ mixin applied
		automatically and may use its API for convenience.  (See the
		<a href="https://github.com/enyojs/enyo/blob/master/source/kernel/mixins/AutoBindingSupport.js">mixin
		source code</a> for usage details.)

			enyo.kind({
				name: "MyView",
				components: [
					{name: "list", kind: "enyo.DataList", components: [
						{bindFrom: ".firstName"},
						{bindFrom: ".lastName"}
					], controller: ".app.controllers.myController"}
				]
			});

		Note that, when care should be taken when deciding how the children of the list
		will be laid out. When updating the layout of child elements, when there are many,
		can be taxing and non-performant for the browser. Do not use dynamicly updated
		layouts that require many calculations whenever the data will be updated in a view.
		Try using CSS whenever possible.

		Note that _enyo.DataList_ currently does not support horizontal orientation.
	*/
	enyo.kind({
		name: "enyo.DataList",
		kind: "enyo.DataRepeater",
		//*@public
		/**
			The _enyo.DataList_ kind places its rows inside of a scroller. Any
			configurable options associated with an _enyo.Scroller_ may be
			placed in this hash and will be set accordingly on the scroller
			for this list. If no options are specified, the default _enyo.Scroller_
			settings are used.
		*/
		scrollerOptions: null,
		//*@public
		/**
			The paging orientation. Valid values are `vertical` and `horizontal`.
		*/
		orientation: "vertical",
		//*@public
		classes: "enyo-data-list",
		//*@public
		/**
			The number of _controls_ to keep as _active_ per page. If the individual
			elements are very small, this number may need to be increased; likewise,
			if they are very large, the number may need to be decreased.
		*/
		controlsPerPage: 50,
		//*@protected
		containerOptions: {
			name: "scroller",
			kind: "enyo.Scroller",
			canGenerate: false,
			classes: "enyo-fit enyo-data-list-scroller",
			components: [
				{name: "active", classes: "enyo-data-list-active", components: [
					{name: "page1", classes: "enyo-data-list-page"},
					{name: "page2", classes: "enyo-data-list-page"}
				]},
				{name: "buffer", classes: "enyo-data-list-buffer"}
			]
		},
		//*@protected
		handlers: {
			onScroll: "didScroll"
		},
		controlParentName: "page1",
		containerName: "scroller",
		debugPageBoundaries: false,
		create: enyo.super(function (sup) {
			return function () {
				sup.apply(this, arguments);
				this.orientation = this.orientation[0] == "v"? "v": "h";
				if (this.debugPageBoundaries) {
					this.$.page1.applyStyle("background-color", "#d8d8d8");
					this.$.page2.applyStyle("background-color", "#58d3f7");
				}
				this.resetMetrics();
			};
		}),
		rendered: function () {
			// the initial time the list is rendered, we've only rendered the
			// list node itself, but now we know it should be safe to calculate
			// some boundaries so there's no ugly overlap in our absolutely
			// positioned elements and rows and we can also render the rows and
			// correctly map them to corresponding pages
			this.$.scroller.canGenerate = true;
			this.$.scroller.render();
			// let's position and size everything initially and it will be adjusted
			// as we go
			this.updateSizing();
			var $h = this.height,
				$w = this.width,
				$r = this.orientation,
				$t = 0, $s;
			for (var $i=0, c$; (c$=this.$.active.children[$i]); ++$i) {
				$s = "";
				if ($r == "v") {
					$s += "width: " + $w + "px; top: " + $t + "px; " + "left: 0px;";
				} else {
					$s += "height: " + $h + "px; left: " + $t + "px; " + "top: 0px;";
				}
				c$.addStyles($s);
				if ($t === 0) {
					if ($r == "v") {
						$t = $h;
					} else {
						$t = $w;
					}
				}
				// this will initialize the cached values
				this.getTop(c$);
				this.getLeft(c$);
			}
			this._firstPage = this.$.page1;
			this._lastPage = this.$.page2;
			if (this.length) {
				this.reset();
			}
		},
		resetMetrics: function () {
			this.childSize = 0;
			this.pageCount = 0;
			this.pages = {};
			this.bufferSize = 0;
		},
		updateMetrics: function () {
			this.defaultPageSize = this.controlsPerPage * (this.childSize || 100);
			this.pageCount = Math.ceil(this.length / this.controlsPerPage);
			this.bufferSize = 0;
			for (var $i=0; $i<this.pageCount; ++$i) {
				this.bufferSize += this.getPageSize($i);
			}
			this.adjustBuffer();
		},
		getPageSize: function (p) {
			var $r = this.orientation,
				$s, $n;
			if (this.pages[p]) {
				return $r == "v"? this.pages[p].height: this.pages[p].width;
			}
			$n = Math.min(this.length - (this.controlsPerPage * p), this.controlsPerPage);
			$s = this.defaultPageSize * ($n / this.controlsPerPage);
			return Math.max(1, $s);
		},
		reset: function () {
			var $i, p$;
			if (this.generated && this.$.scroller.generated) {
				for ($i=1; (p$=this.$.active.children[$i]); --$i) {
					this.resetPage(p$);
					p$.index = $i;
				}
				this.resetMetrics();
				if (this.length) {
					for ($i=0; (p$=this.$.active.children[$i]); ++$i) {
						this.generatePage(p$, $i);
					}
				}
				this.updateMetrics();
				// at this point there is most likely overlap of the pages but
				// if so it will be out of the visible region
				this.resetPagePositions();
				this.$.scroller.rendered();
				this._hasReset = true;
			}
		},
		resetPage: function (p) {
			this.controlParentName = p.name;
			this.discoverControlParent();
			while (p.children.length < this.controlsPerPage) {
				this.createComponent({});
			}
		},
		generatePage: function (p, n) {
			var $d = this.get("data"),
				$c = this.controlsPerPage,
				$o = $c * n,
				$e = Math.min(this.length, $o + $c),
				$r = this.orientation, $p;
			this.controlParentName = p.name;
			this.discoverControlParent();
			p.index = n;
			for (var $i=0, $j=$o, c$, d$; (c$ = p.children[$i]) && (d$=$d[$j]) && $j < $e; ++$i, ++$j) {
				if (c$._listDisabledChild) {
					this.enableChild(c$);
				}
				if (c$.model !== d$) {
					c$.stopNotifications();
					c$.set("index", $j);
					c$.set("model", d$);
					c$.set("selected", this.isSelected(d$));
					c$.startNotifications();
				}
			}
			if ($i < p.children.length) {
				this.prune(p, $i);
			}
			p.renderReusingNode();
			$p = this.pages[n];
			if (!$p) {
				$p = this.pages[n] = {};
			}
			if ($r == "v") {
				$p.height = this.getHeight(p);
				$p.width = p.width = this.width;
			} else {
				$p.width = this.getWidth(p);
				$p.height = p.height = this.height;
			}
			$p.start = $o;
			$p.end = $o + ($i - 1);
			if (!this.childSize) {
				this.childSize = Math.floor(($r == "v"? $p.height: $p.width) / $c);
				this.updateMetrics();
			}
		},
		add: function (i) {
			if (this.generated && this.$.scroller.canGenerate) {
				var $n = this.pageForIndex(i),
					$p = this.$.page1.index == $n? this.$.page1: this.$.page2.index == $n? this.$.page2: null;
				if ($p) {
					this.generatePage($p, $n);
					if (!this.batching) {
						this.updateMetrics();
						this.adjustLastPage();
					}
				}
			}
		},
		remove: function (i) {
			if (this.generated && this.$.scroller.canGenerate) {
				var $n = this.pageForIndex(i),
					$p = this.$.page1.index == $n? this.$.page1: this.$.page2.index == $n? this.$.page2: null;
				if ($p) {
					this.generatePage($p, $n);
					if (!this.batching) {
						this.updateMetrics();
						this.adjustLastPage();
					}
				}
			}
		},
		refresh: function () {
			if (this.generated && this.$.scroller.canGenerate) {
				for (var $i=0, p$; (p$=this.$.active.children[$i]); ++$i) {
					this.generatePage(p$, p$.index);
				}
				this.updateMetrics();
				this.resetPagePositions();
			}
		},
		pageForIndex: function (i) {
			return Math.floor(i / this.controlsPerPage);
		},
		indexInPage: function (i, p) {
			// FIXME: This needs to be adjusted to make better guesses
			// but for now it's just brute force -- the issue being that
			// the children are not always in order by index
			var $f = false;
			for (var $i=0, c$; (c$=p.children[$i]); ++$i) {
				if (c$.index == i) {
					$f = true;
					break;
				}
			}
			return $f;
		},
		modelsAdded: function (sender, event) {
			// FIXME: This is a temporary implementation as it will continue to
			// throw indices for pages already generated - but it would need to inspect
			// them to ensure they are ordered and then group them so the page is only
			// generated once
			if (sender == this.controller) {
				if (!this._hasReset) {
					return this.reset();
				}
				// if these conditions are true then it hasn't reset yet so it
				// is safe to ignore the event
				if (this.generated && this.$.scroller.canGenerate) {
					this.set("batching", true);
					for (var $i=0, r$; (r$=event.models[$i]); ++$i) {
						this.add(r$.index);
					}
					this.updateMetrics();
					this.adjustLastPage();
					this.set("batching", false);
				}
			}
		},
		modelsRemoved: function (sender, event) {
			if (sender == this.controller) {
				if (this.generated && this.$.scroller.canGenerate) {
					this.set("batching", true);
					// FIXME: This is a temporary implementation for this event;
					// ultimately it needs to only do anything if the current indices
					// are affected by the indices that are removed
					this.reset();
					this.set("batching", false);
				}
			}
		},
		modelAdded: function (sender, event) {
			if (sender == this.controller) {
				if (!this._hasReset && !this.batching) {
					return this.reset();
				}
				if (this.generated && this.$.scroller.canGenerate) {
					this.add(event.index);
				}
			}
		},
		modelRemoved: function (sender, event) {
			if (sender == this.controller) {
				if (this.generated && this.$.scroller.canGenerate) {
					this.remove(event.index);
				}
			}
		},
		update: function (i) {
			// TODO: This should never get called and should possibly be removed
			// from the API altogether
		},
		prune: function (p, i, e) {
			var $t = p.children.slice(i, e);
			for(var $i=0, c$; (c$=$t[$i]); ++$i) {
				c$.set("model", null);
				this.disableChild(c$);
			}
		},
		disableChild: function (c$) {
<<<<<<< HEAD
			if (!c$._listDisabledChild) {
				c$.connectDom();
=======
			if (!c$.disabled) {
>>>>>>> 09416081
				c$.setShowing(false);
				c$.canGenerate = false;
				c$._listDisabledChild = true;
			}
		},
		enableChild: function (c$) {
			if (c$._listDisabledChild) {
				c$.canGenerate = true;
<<<<<<< HEAD
				c$._listDisabledChild = false;
				c$.connectDom();
=======
				c$.disabled = false;
>>>>>>> 09416081
				c$.setShowing(true);
			}
		},
		adjustBuffer: function () {
			var $s = this.bufferSize,
				$r = this.orientation,
				$p = $r == "v"? "height": "width",
				$o = $p == "height"? "width": "height";
			if (this.$.buffer[$p] != $s) {
				this.$.buffer[$p] = $s;
				this.$.buffer.applyStyle($p, $s + "px");
				this.$.buffer.applyStyle($o, this[$o] + "px");
			}
		},
		adjustPageSize: function (p) {
			var $r = this.orientation,
				$s = this.getPageSize(p.index), $h, $w;
			if ($r == "v") {
				$h = this.getHeight(p);
				$w = this.width;
				if ($h != $s) {
					p.height = this.pages[p.index].height = $h;
				}
				if (p.width != $w) {
					p.applyStyle("width", $w + "px");
					p.width = $w;
				}
			} else {
				$w = this.getWidth(p);
				$h = this.height;
				if ($w != $s) {
					p.width = this.pages[p.index].width = $w;
				}
				if (p.height != $h) {
					p.applyStyle("height", $h + "px");
					p.height = $h;
				}
			}
		},
		resetPagePositions: function () {
			this.updateMetrics();
			for (var $i=0, p$; (p$=this.$.active.children[$i]); ++$i) {
				var $p = this.getPagePosition(p$.index),
					$r = this.orientation,
					$s = $r == "v"? "top": "left";
				if (p$[$s] != $p) {
					p$[$s] = $p;
					p$.applyStyle($s, $p + "px");
				}
			}
		},
		adjustLastPage: function () {
			var $b = this.getLastPage(),
				$r = this.orientation,
				$i = $b.index,
				$p = this.getPagePosition($i),
				$s = $r == "v"? "top": "left";
			if ($b[$s] != $p) {
				$b[$s] = $p;
				$b.applyStyle($s, $p + "px");
			}
		},
		getPagePosition: function (p) {
			var $t = 0;
			while (p > 0) {
				--p;
				$t += this.getPageSize(p);
			}
			return $t;
		},
		/**
			These getter methods are implemented in this way for efficiency, as they
			will be called often and there is a memory penalty for returning an object
			with these properties as opposed to returning the static value directly.
		*/
		getHeight: function (n) {
			var $n = n || this;
			return $n && $n.hasNode()? ($n.height = $n.node.offsetHeight): 0;
		},
		getWidth: function (n) {
			var $n = n || this;
			return $n && $n.hasNode()? ($n.width = $n.node.offsetWidth): 0;
		},
		getTop: function (n) {
			var $n = n || this;
			return $n && $n.hasNode()? ($n.top = $n.node.offsetTop): 0;
		},
		getLeft: function (n) {
			var $n = n || this;
			return $n && $n.hasNode()? ($n.left = $n.node.offsetLeft): 0;
		},
		getFirstPage: function () {
			return this._firstPage || (this._firstPage = this.$.page1);
		},
		getLastPage: function () {
			return this._lastPage || (this._lastPage = this.$.page2);
		},
		didScroll: function (sender, event) {
			var $d = this.getDirection(),
				$f;
			if ($d) {
				$f = this[$d];
				this.throttleJob($d, $f, 10);
			}
			return true;
		},
		getDirection: function () {
			var $s = this.$.scroller,
				$r = this.orientation,
				$l = this.last,
				$c = $r == "v"? $s.getScrollTop(): $s.getScrollLeft(),
				$d = false;
			if (!isNaN($l)) {
				if ($l < $c) {
					$d = $r == "v"? "down": "right";
				} else if ($l > $c) {
					$d = $r == "v"? "up": "left";
				}
			}
			this.last = $c;
			return $d;
		},
		up: function () {
			if (this.orientation == "v") {
				var $p = this.getLastPage(),
					$t = $p.top,
					$s = this.$.scroller.getScrollTop(),
					$h = this.height;
				if (($s + $h) < $t) {
					this.positionPageBefore($p);
				}
			}
		},
		down: function () {
			if (this.orientation == "v") {
				var $p = this.getFirstPage(),
					$t = $p.top,
					$h = $p.height,
					$s = this.$.scroller.getScrollTop();
				if (($t + $h) < $s) {
					this.positionPageAfter($p);
				}
			}
		},
		left: function () {
			
		},
		right: function () {
			
		},
		positionPageAfter: function (p) {
			var $r = this.orientation,
				$b = this.getLastPage(),
				$i = $b.index,
				$c = this.pageCount,
				s$ = $r == "v"? "top": "left", p$;
			if ($c - $i > 1) {
				this.generatePage(p, ++$i);
				p$ = this.getPagePosition($i);
				p.applyStyle(s$, p$ + "px");
				p[s$] = p$;
				this._firstPage = $b;
				this._lastPage = p;
				if ($i == ($c - 1)) {
					this.updateMetrics();
				}
			}
		},
		positionPageBefore: function (p) {
			var $b = this.getFirstPage(),
				$r = this.orientation,
				$i = $b.index,
				s$ = $r == "v"? "top": "left", p$;
			if ($i > 0) {
				this.generatePage(p, --$i);
				p$ = this.getPagePosition($i);
				p.applyStyle(s$, p$ + "px");
				p[s$] = p$;
				this._firstPage = p;
				this._lastPage = $b;
			}
		},
		initContainer: enyo.super(function (sup) {
			return function () {
				var $o = enyo.clone(this.get("containerOptions")),
					$s = this.get("scrollerOptions");
				if ($s) {
					enyo.mixin($o, $s, {exists: true});
				}
				this.set("containerOptions", $o);
				sup.apply(this, arguments);
			};
		}),
		batchingChanged: function (prev, val) {
			if (this.generated && false === val) {
				// this is happening so various scrollers that need to know the content
				// may have adjusted will update their flow accordingly
				this.$.scroller.rendered();
			}
		},
		resizeHandler: enyo.super(function (sup) {
			return function () {
				sup.apply(this, arguments);
				this.updateSizing();
				if (this.length) {
					this.startJob("layoutPages", this.layoutPages, 100);
				}
			};
		}),
		updateSizing: function () {
			this.width = this.getWidth();
			this.height = this.getHeight();
		},
		dispatchEvent: enyo.super(function (sup) {
			return function (n) {
				// FIXME: This is only a partial solution to a larger issue of detecting
				// size changes in the children and properly laying out the pages after
				// this happens. In this particular case we're guessing that if a page has
				// had an image load, we need to try and adjust if we need to.
				if (n == "onload") {
					this.startJob("layoutPages", this.layoutPages, 100);
				}
				return sup.apply(this, arguments);
			};
		}),
		layoutPages: function () {
			this.adjustPageSize(this.$.page1);
			this.adjustPageSize(this.$.page2);
			this.adjustLastPage();
		},
		getChildForIndex: function (i) {
			var p$ = this.pageForIndex(i);
			if (this.$.page1.index == p$) {
				p$ = this.$.page1;
			} else if (this.$.page2.index == p$) {
				p$ = this.$.page2;
			} else {
				p$ = false;
			}
			if (p$) {
				for (var $i=0, c$; (c$=p$.children[$i]); ++$i) {
					if (c$.index == i) {
						return c$;
					}
				}
			}
			return false;
		}

	});

})(enyo);<|MERGE_RESOLUTION|>--- conflicted
+++ resolved
@@ -335,12 +335,7 @@
 			}
 		},
 		disableChild: function (c$) {
-<<<<<<< HEAD
 			if (!c$._listDisabledChild) {
-				c$.connectDom();
-=======
-			if (!c$.disabled) {
->>>>>>> 09416081
 				c$.setShowing(false);
 				c$.canGenerate = false;
 				c$._listDisabledChild = true;
@@ -349,12 +344,7 @@
 		enableChild: function (c$) {
 			if (c$._listDisabledChild) {
 				c$.canGenerate = true;
-<<<<<<< HEAD
 				c$._listDisabledChild = false;
-				c$.connectDom();
-=======
-				c$.disabled = false;
->>>>>>> 09416081
 				c$.setShowing(true);
 			}
 		},
