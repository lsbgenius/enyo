--- conflicted
+++ resolved
@@ -44,10 +44,6 @@
 	handlers: {
 		ondown: "down",
 		onkeydown: "keydown",
-<<<<<<< HEAD
-=======
-		onmousedown: "mousedown",
->>>>>>> 40c2f34d
 		ondragstart: "dragstart",
 		onfocus: "focus",
 		onblur: "blur",
@@ -168,7 +164,6 @@
 			return true;
 		}
 	},
-<<<<<<< HEAD
 	// if a drag event occurs outside a popup, hide
 	dragstart: function(inSender, inEvent) {
 		var inScope = (inEvent.dispatchTarget === this || inEvent.dispatchTarget.isDescendantOf(this));
@@ -176,23 +171,7 @@
 			inSender.setShowing(false);
 		}
 		return true;
-
-	},
-=======
-	// suppress drag events for scrimmed popups
-	dragstart: function(inSender, inEvent) {
-		return true;
-
-	},
-	// make sure modal popups close any time the mouse is down outside of the popup and its children
-	mousedown: function(inSender, inEvent) {
-		var inScope = (inEvent.dispatchTarget === this || inEvent.dispatchTarget.isDescendantOf(this));
-		if (this.modal && !inScope) {
-			this.setShowing(false);
-			return true;
-		}
-	},
->>>>>>> 40c2f34d
+	},
 	keydown: function(inSender, inEvent) {
 		if (this.showing && this.autoDismiss && inEvent.keyCode == 27 /* escape */) {
 			this.hide();
