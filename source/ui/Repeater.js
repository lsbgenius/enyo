(function (enyo, scope) {
	/**
<<<<<<< HEAD
	* The extended {@glossary event} [object]{@glossary Object} that is provided
	* when the [onSetupItem]{@link enyo.Repeater#onSetupItem} event is fired.
	*
	* @typedef {Object} enyo.Repeater~SetupItemEvent
	* @property {Number} index - The item's index.
	* @property {Object} item - The item control, for decoration.
=======
	* The extended [event]{@glossary event} [object]{@glossary Object} that is provided 
	* when the [onSetupItem]{@link enyo.Repeater#onSetupItem} [event]{@glossary event} is
	* fired.
	*
	* @typedef {Object} enyo.Repeater~SetupItemEvent
	* @property {Number} index - Contains the item's index.
	* @property {Object} item - Contains the item control, for decoration.
>>>>>>> 9c1d3dcb
	*/

	/**
	* Fires when each item is created.
	*
	* @event enyo.Repeater#onSetupItem
	* @type {Object}
	* @property {Object} sender - The [component]{@link enyo.Component} that most recently
	*	propagated the {@glossary event}.
	* @property {enyo.Repeater~SetupItemEvent} event - An [object]{@glossary Object} containing
	*	event information.
	* @public
	*/

	/**
<<<<<<< HEAD
	* {@link enyo.Repeater} is a simple [control]{@link enyo.Control} for making lists of items.
	*
	* The [components]{@link enyo.Component} of a repeater are copied for each item created,
	* and are wrapped in a control that keeps the state of the item index.
=======
	* `enyo.Repeater` is a simple [control]{@link enyo.Control} for making lists of items.
	* 
	* The [components]{@link enyo.Component} of a [repeater]{@link enyo.Repeater} are copied for 
	* each item created, and are wrapped in a [control]{@link enyo.Control} that keeps the state of 
	* the item index.
>>>>>>> 9c1d3dcb
	* 
	* ```javascript
	* {kind: 'Repeater', count: 2, onSetupItem: 'setImageSource', components: [
	*	{kind: 'Image'}
	* ]}
	* 
	* setImageSource: function(inSender, inEvent) {
	*	var index = inEvent.index;
	*	var item = inEvent.item;
	*	item.$.image.setSrc(this.imageSources[index]);
	*	return true;
	* }
	* ```
	* 
	* Be sure to return `true` from your `onSetupItem` handler to avoid having other 
	* {@glossary event} handlers further up the tree try to modify your item control.
	* 
	* For more information, see the documentation on
	* [Lists](building-apps/layout/lists.html) in the Enyo Developer Guide.
	*
	* @ui
	* @class enyo.Repeater
	* @public
	*/
	enyo.kind(
		/** @lends enyo.Repeater.prototype */ {

		/**
		* @private
		*/
		name: 'enyo.Repeater',

		/**
		* @private
		*/
		published: 
			/** @lends enyo.Repeater.prototype */ {
			
			/**
			* The number of items to be repeated.
			* 
			* @type {Number}
			* @default 0
			* @public
			*/
			count: 0
		},

		/**
		* @private
		*/
		events: {
			onSetupItem: ''
		},

		/**
		* @method
		* @private
		*/
		create: enyo.inherit(function (sup) {
			return function() {
				sup.apply(this, arguments);
				this.countChanged();
			};
		}),
		
		/**
		* @method
		* @private
		*/
		initComponents: enyo.inherit(function (sup) {
			return function() {
				this.itemComponents = this.components || this.kindComponents;
				this.components = this.kindComponents = null;
				sup.apply(this, arguments);
			};
		}),

		/**
		* @private
		*/
		countChanged: function() {
			this.build();
		},

		/**
		* @private
		*/
		itemAtIndex: function(idx) {
			return this.controlAtIndex(idx);
		},

		/** 
		* Renders the [collection]{@link enyo.Collection} of items. This will delete any
		* existing items and recreate the [repeater]{@link enyo.Repeater} if called after
		* the repeater has been rendered. This is called automatically when the 
		* [count]{@link enyo.Repeater#count} property changes. To set the `count` property
		* and force a re-render, such as when a [data model]{@link enyo.Model} changes,
		* use `set('count', newCount, true)`, where the last parameter forces the change
		* handler to be called, even if the `count` remains the same.
		*
		* @fires enyo.Repeater#onSetupItem
		* @public
		*/
		build: function() {
			this.destroyClientControls();
			for (var i=0, c; i<this.count; i++) {
				c = this.createComponent({kind: 'enyo.OwnerProxy', index: i});
				// do this as a second step so 'c' is the owner of the created components
				c.createComponents(this.itemComponents);
				// invoke user's setup code
				this.doSetupItem({index: i, item: c});
			}
			this.render();
		},
		/**
		* Renders a specific item in the [collection]{@link enyo.Collection}. This does not
		* destroy the item, but just calls the `onSetupItem` {@glossary event} handler again
		* for it, so any state stored in the item is preserved.
		*
		* @param {Number} idx - The index of the item to render.
		* @fires enyo.Repeater#onSetupItem
		* @public
		*/
		renderRow: function(idx) {
			var c = this.itemAtIndex(idx);
			this.doSetupItem({index: idx, item: c});
		}
	});

	/**
	* Sometimes client [controls]{@link enyo.Control} are intermediated with null-controls.
	* These overrides reroute [events]{@glossary event} from such controls to the nominal
	* [delegate]{@glossary delegate}, as would happen in the absence of intermediation.
	* 
	* @private
	*/
	enyo.kind(
		/** @lends enyo.OwnerProxy.prototype */ {
			
		/**
		* @private
		*/
		name: 'enyo.OwnerProxy',

		/**
		* @private
		*/
		tag: null,

		/**
		* @method
		* @private
		*/
		decorateEvent: enyo.inherit(function (sup) {
			return function(inEventName, inEvent, inSender) {
				if (inEvent) {
					// preserve an existing index property.
					if (enyo.exists(inEvent.index)) {
						// if there are nested indices, store all of them in an array
						// but leave the innermost one in the index property
						inEvent.indices = inEvent.indices || [inEvent.index];
						inEvent.indices.push(this.index);
					} else {
						// for a single level, just decorate the index property
						inEvent.index = this.index;
					}
					// update delegate during bubbling to account for proxy
					// by moving the delegate up to the repeater level
					if (inEvent.delegate && inEvent.delegate.owner === this) {
						inEvent.delegate = this.owner;
					}
				}
				sup.apply(this, arguments);
			};
		})
	});

})(enyo, this);<|MERGE_RESOLUTION|>--- conflicted
+++ resolved
@@ -1,21 +1,11 @@
 (function (enyo, scope) {
 	/**
-<<<<<<< HEAD
 	* The extended {@glossary event} [object]{@glossary Object} that is provided
 	* when the [onSetupItem]{@link enyo.Repeater#onSetupItem} event is fired.
 	*
 	* @typedef {Object} enyo.Repeater~SetupItemEvent
 	* @property {Number} index - The item's index.
 	* @property {Object} item - The item control, for decoration.
-=======
-	* The extended [event]{@glossary event} [object]{@glossary Object} that is provided 
-	* when the [onSetupItem]{@link enyo.Repeater#onSetupItem} [event]{@glossary event} is
-	* fired.
-	*
-	* @typedef {Object} enyo.Repeater~SetupItemEvent
-	* @property {Number} index - Contains the item's index.
-	* @property {Object} item - Contains the item control, for decoration.
->>>>>>> 9c1d3dcb
 	*/
 
 	/**
@@ -31,18 +21,10 @@
 	*/
 
 	/**
-<<<<<<< HEAD
 	* {@link enyo.Repeater} is a simple [control]{@link enyo.Control} for making lists of items.
 	*
 	* The [components]{@link enyo.Component} of a repeater are copied for each item created,
 	* and are wrapped in a control that keeps the state of the item index.
-=======
-	* `enyo.Repeater` is a simple [control]{@link enyo.Control} for making lists of items.
-	* 
-	* The [components]{@link enyo.Component} of a [repeater]{@link enyo.Repeater} are copied for 
-	* each item created, and are wrapped in a [control]{@link enyo.Control} that keeps the state of 
-	* the item index.
->>>>>>> 9c1d3dcb
 	* 
 	* ```javascript
 	* {kind: 'Repeater', count: 2, onSetupItem: 'setImageSource', components: [
@@ -138,7 +120,7 @@
 		/** 
 		* Renders the [collection]{@link enyo.Collection} of items. This will delete any
 		* existing items and recreate the [repeater]{@link enyo.Repeater} if called after
-		* the repeater has been rendered. This is called automatically when the 
+		* the repeater has been rendered. This is called automatically when the
 		* [count]{@link enyo.Repeater#count} property changes. To set the `count` property
 		* and force a re-render, such as when a [data model]{@link enyo.Model} changes,
 		* use `set('count', newCount, true)`, where the last parameter forces the change
