--- conflicted
+++ resolved
@@ -54,6 +54,7 @@
 				/* jshint evil: true */
 				document.write(
 					'<scri' + 'pt src="' + inSrc + '"' +
+					' charset="utf-8" ' +
 					(onLoad ? ' onload="' + onLoad + '"' : '') +
 					(onError ? ' onerror="' + onError + '"' : '') +
 					'></scri' + 'pt>');
@@ -62,16 +63,7 @@
 		},
 		inject: function (inCode) {
 			/* jshint evil: true */
-<<<<<<< HEAD
 			document.write('<scri' + 'pt type="text/javascript">' + inCode + '</scri' + 'pt>');
-=======
-			document.write(
-				'<scri' + 'pt src="' + inSrc + '"' +
-				' charset="utf-8" ' +
-				(onLoad ? ' onload="' + onLoad + '"' : '') +
-				(onError ? ' onerror="' + onError + '"' : '') +
-				'></scri' + 'pt>');
->>>>>>> 6efa4563
 			/* jshint evil: false */
 		}
 	};
