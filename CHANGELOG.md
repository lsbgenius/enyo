--- conflicted
+++ resolved
@@ -1,12 +1,5 @@
 ## 2.4.0-pre.1
 
-<<<<<<< HEAD
-=======
-Add _enyo.toUpperCase()_ and _enyo.toLowerCase()_ methods. Use these to
-replace calls to _String.toUpperCase()_ and _String.toLowerCase()_ in code
-that needs to be locale-aware.
-
->>>>>>> 2ed1f6ef
 _enyo.asyncMethod()_ now accepts an anonymous function as a single parameter.
 Previous asnyncMethod signature remains supported as well.
 
@@ -25,7 +18,6 @@
 events, the document.hidden and the document.visibilityState properties. Uses
 fallbacks to support older browsers.
 
-<<<<<<< HEAD
 ## 2.3.0-rc.6
 
 A new method, `enyo.dom.getAbsoluteBounds`, has been added. This method is more sophisticated than
@@ -37,9 +29,6 @@
 _String.toUpperCase()_ and _String.toLowerCase()_ in code that needs to be locale-aware.
 
 ## 2.3.0-rc.5
-=======
-## 2.3.0-rc5
->>>>>>> 2ed1f6ef
 
 From this release forward, the `display` style attribute will no longer be synced back to the
 `showing` property after Control creation to avoid inconsistent state situations when `getShowing`
@@ -59,15 +48,7 @@
 properties value to `false` for all children. This property can then be reliably used to separate logic that
 should only occur when a control is visible.
 
-<<<<<<< HEAD
 ## 2.3.0-rc.4
-
-Added _enyo.perfNow()_, a high-precision, high performance monotonic timestamp, which is independent of changes
-to the system clock and safer for use in animation, etc.  Falls back to _enyo.now()_ (based on the JS _Date_
-object) on platforms where `window.performance.now()` is not available.
-=======
-## 2.3.0-rc4
->>>>>>> 2ed1f6ef
 
 Added _enyo.perfNow()_, a high-precision, high performance monotonic timestamp, which is independent of changes
 to the system clock and safer for use in animation, etc.  Falls back to _enyo.now()_ (based on the JS _Date_
