--- conflicted
+++ resolved
@@ -1,4 +1,3 @@
-<<<<<<< HEAD
 ## 2.3.1-pre.1
 
 _enyo.Collection.destroyAll()_ now accepts a boolean parameter to signify it will call the record's _destroyLocal()_ method as opposed to the default of _destroy()_.
@@ -7,16 +6,12 @@
 
 Added _enyo.Collection.fetchAndDestroyLocal()_ method to do the same as _fetchAndDestroy()_ except it will call _destroyLocal()_ on the records instead of _destroy()_. This also means you could call _fetch()_ with the options property _destroyLocal_ set to _true_ to have the same effect.
 
-=======
->>>>>>> e67d22dc
 ## 2.3.0-rc5
 
 Added _fixedChildSize_ public property to _enyo.DataList_ to allow the list to optimize performance when
 list items will have fixed dimensions. Whenever items in the list will be uniform this option should be
 utilized.
 
-<<<<<<< HEAD
-=======
 Added _defaultValue_ value support for _computed properties_. Simply provide a configuration object with a key
 _defaultValue_ and any value, even `undefined`.
 
@@ -25,7 +20,6 @@
 properties value to `false` for all children. This property can then be reliably used to separate logic that
 should only occur when a control is visible.
 
->>>>>>> e67d22dc
 ## 2.3.0-rc4
 
 Added _enyo.perfNow()_, a high-precision, high performance monotonic timestamp, which is independent of changes
@@ -36,19 +30,15 @@
 skip the _getBounds()_ call internally and rely solely on the return value of the _getShowing()_
 public API.
 
-<<<<<<< HEAD
-_enyo.Scroller_ has been updated such that it will only propagate _resize_ events to children if it's
-=======
 _enyo.Scroller_ has been updated such that it will only propagate _resize_ events to children when its'
->>>>>>> e67d22dc
 _showing_ property is `true`.
 
 ## 2.3.0-rc1
 
 _enyo.dispatcher.capture_ API no longer bubbles all captured events through the normal event chain, but
-rather notifies the captureTarget when specific events occur through a map of callbacks passed as a parameter 
+rather notifies the captureTarget when specific events occur through a map of callbacks passed as a parameter
 to the `capture` API.  This is a breaking change to the enyo.dispatcher.capture API, however it is a very
-unpublicized (and fairly difficult-to-use) feature that was only used in enyo.Popup among Enyo-team developed 
+unpublicized (and fairly difficult-to-use) feature that was only used in enyo.Popup among Enyo-team developed
 controls, so we assume it will have low impact on the general public.
 
 Needed to revert the change to _enyo.Binding_ from 2.3.0-pre.11. Re-implemented the _stop()_ method
@@ -98,7 +88,7 @@
 Instances of _enyo.Binding_ will no longer propagate `undefined`; instead use `null`.
 
 Deprecated the `controllers` array for _enyo.Application_; instead use `components`
-with the same features. This should modify bindings from `.app.controllers.{name}` to 
+with the same features. This should modify bindings from `.app.controllers.{name}` to
 `.app.$.{name}` for controllers/components created for an _enyo.Application_ instance.
 
 Deprecated the `controller` property for _enyo.DataRepeater_ and all sub-kinds; instead use
